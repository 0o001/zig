--- conflicted
+++ resolved
@@ -38,12 +38,8 @@
 const LoadCommand = commands.LoadCommand;
 const Module = @import("../Module.zig");
 const SegmentCommand = commands.SegmentCommand;
-<<<<<<< HEAD
-=======
 const StringIndexAdapter = std.hash_map.StringIndexAdapter;
 const StringIndexContext = std.hash_map.StringIndexContext;
-pub const TextBlock = @import("MachO/TextBlock.zig");
->>>>>>> f011f139
 const Trie = @import("MachO/Trie.zig");
 
 pub const TextBlock = Atom;
@@ -221,42 +217,12 @@
 /// somewhere else in the codegen.
 active_decl: ?*Module.Decl = null,
 
-<<<<<<< HEAD
 const PendingUpdate = union(enum) {
     resolve_undef: u32,
     add_stub_entry: u32,
     add_got_entry: u32,
 };
 
-const StringIndexContext = struct {
-    strtab: *std.ArrayListUnmanaged(u8),
-
-    pub fn eql(_: StringIndexContext, a: u32, b: u32) bool {
-        return a == b;
-    }
-
-    pub fn hash(self: StringIndexContext, x: u32) u64 {
-        const x_slice = mem.spanZ(@ptrCast([*:0]const u8, self.strtab.items.ptr) + x);
-        return std.hash_map.hashString(x_slice);
-    }
-};
-
-pub const StringSliceAdapter = struct {
-    strtab: *std.ArrayListUnmanaged(u8),
-
-    pub fn eql(self: StringSliceAdapter, a_slice: []const u8, b: u32) bool {
-        const b_slice = mem.spanZ(@ptrCast([*:0]const u8, self.strtab.items.ptr) + b);
-        return mem.eql(u8, a_slice, b_slice);
-    }
-
-    pub fn hash(self: StringSliceAdapter, adapted_key: []const u8) u64 {
-        _ = self;
-        return std.hash_map.hashString(adapted_key);
-    }
-};
-
-=======
->>>>>>> f011f139
 const SymbolWithLoc = struct {
     // Table where the symbol can be found.
     where: enum {
@@ -427,182 +393,6 @@
         }
     }
 
-<<<<<<< HEAD
-=======
-    const use_stage1 = build_options.is_stage1 and self.base.options.use_stage1;
-    if (use_stage1) {
-        return self.linkWithZld(comp);
-    } else {
-        switch (self.base.options.effectiveOutputMode()) {
-            .Exe, .Obj => {},
-            .Lib => return error.TODOImplementWritingLibFiles,
-        }
-        return self.flushModule(comp);
-    }
-}
-
-pub fn flushModule(self: *MachO, comp: *Compilation) !void {
-    _ = comp;
-    const tracy = trace(@src());
-    defer tracy.end();
-
-    const output_mode = self.base.options.output_mode;
-
-    switch (output_mode) {
-        .Exe => {
-            if (self.entry_addr) |addr| {
-                // Update LC_MAIN with entry offset.
-                const text_segment = self.load_commands.items[self.text_segment_cmd_index.?].Segment;
-                const main_cmd = &self.load_commands.items[self.main_cmd_index.?].Main;
-                main_cmd.entryoff = addr - text_segment.inner.vmaddr;
-                main_cmd.stacksize = self.base.options.stack_size_override orelse 0;
-                self.load_commands_dirty = true;
-            }
-            try self.writeRebaseInfoTable();
-            try self.writeBindInfoTable();
-            try self.writeLazyBindInfoTable();
-            try self.writeExportInfo();
-            try self.writeAllGlobalAndUndefSymbols();
-            try self.writeIndirectSymbolTable();
-            try self.writeStringTable();
-            try self.updateLinkeditSegmentSizes();
-
-            if (self.d_sym) |*ds| {
-                // Flush debug symbols bundle.
-                try ds.flushModule(self.base.allocator, self.base.options);
-            }
-
-            if (self.requires_adhoc_codesig) {
-                // Preallocate space for the code signature.
-                // We need to do this at this stage so that we have the load commands with proper values
-                // written out to the file.
-                // The most important here is to have the correct vm and filesize of the __LINKEDIT segment
-                // where the code signature goes into.
-                try self.writeCodeSignaturePadding();
-            }
-        },
-        .Obj => {},
-        .Lib => return error.TODOImplementWritingLibFiles,
-    }
-
-    try self.writeLoadCommands();
-    try self.writeHeader();
-
-    if (self.entry_addr == null and self.base.options.output_mode == .Exe) {
-        log.debug("flushing. no_entry_point_found = true", .{});
-        self.error_flags.no_entry_point_found = true;
-    } else {
-        log.debug("flushing. no_entry_point_found = false", .{});
-        self.error_flags.no_entry_point_found = false;
-    }
-
-    assert(!self.got_entries_count_dirty);
-    assert(!self.load_commands_dirty);
-    assert(!self.rebase_info_dirty);
-    assert(!self.binding_info_dirty);
-    assert(!self.lazy_binding_info_dirty);
-    assert(!self.export_info_dirty);
-    assert(!self.strtab_dirty);
-    assert(!self.strtab_needs_relocation);
-
-    if (self.requires_adhoc_codesig) {
-        try self.writeCodeSignature(); // code signing always comes last
-    }
-}
-
-fn resolveSearchDir(
-    arena: *Allocator,
-    dir: []const u8,
-    syslibroot: ?[]const u8,
-) !?[]const u8 {
-    var candidates = std.ArrayList([]const u8).init(arena);
-
-    if (fs.path.isAbsolute(dir)) {
-        if (syslibroot) |root| {
-            const common_dir = if (std.Target.current.os.tag == .windows) blk: {
-                // We need to check for disk designator and strip it out from dir path so
-                // that we can concat dir with syslibroot.
-                // TODO we should backport this mechanism to 'MachO.Dylib.parseDependentLibs()'
-                const disk_designator = fs.path.diskDesignatorWindows(dir);
-
-                if (mem.indexOf(u8, dir, disk_designator)) |where| {
-                    break :blk dir[where + disk_designator.len ..];
-                }
-
-                break :blk dir;
-            } else dir;
-            const full_path = try fs.path.join(arena, &[_][]const u8{ root, common_dir });
-            try candidates.append(full_path);
-        }
-    }
-
-    try candidates.append(dir);
-
-    for (candidates.items) |candidate| {
-        // Verify that search path actually exists
-        var tmp = fs.cwd().openDir(candidate, .{}) catch |err| switch (err) {
-            error.FileNotFound => continue,
-            else => |e| return e,
-        };
-        defer tmp.close();
-
-        return candidate;
-    }
-
-    return null;
-}
-
-fn resolveLib(
-    arena: *Allocator,
-    search_dirs: []const []const u8,
-    name: []const u8,
-    ext: []const u8,
-) !?[]const u8 {
-    const search_name = try std.fmt.allocPrint(arena, "lib{s}{s}", .{ name, ext });
-
-    for (search_dirs) |dir| {
-        const full_path = try fs.path.join(arena, &[_][]const u8{ dir, search_name });
-
-        // Check if the file exists.
-        const tmp = fs.cwd().openFile(full_path, .{}) catch |err| switch (err) {
-            error.FileNotFound => continue,
-            else => |e| return e,
-        };
-        defer tmp.close();
-
-        return full_path;
-    }
-
-    return null;
-}
-
-fn resolveFramework(
-    arena: *Allocator,
-    search_dirs: []const []const u8,
-    name: []const u8,
-    ext: []const u8,
-) !?[]const u8 {
-    const search_name = try std.fmt.allocPrint(arena, "{s}{s}", .{ name, ext });
-    const prefix_path = try std.fmt.allocPrint(arena, "{s}.framework", .{name});
-
-    for (search_dirs) |dir| {
-        const full_path = try fs.path.join(arena, &[_][]const u8{ dir, prefix_path, search_name });
-
-        // Check if the file exists.
-        const tmp = fs.cwd().openFile(full_path, .{}) catch |err| switch (err) {
-            error.FileNotFound => continue,
-            else => |e| return e,
-        };
-        defer tmp.close();
-
-        return full_path;
-    }
-
-    return null;
-}
-
-fn linkWithZld(self: *MachO, comp: *Compilation) !void {
->>>>>>> f011f139
     const tracy = trace(@src());
     defer tracy.end();
 
@@ -1012,7 +802,6 @@
         try self.createDsoHandleAtom();
         try self.addCodeSignatureLC();
 
-<<<<<<< HEAD
         for (self.unresolved.keys()) |index| {
             const sym = self.undefs.items[index];
             const sym_name = self.getString(sym.n_strx);
@@ -1041,21 +830,6 @@
             const sect = &seg.sections.items[idx];
             self.tlv_bss_file_offset = sect.offset;
             sect.offset = 0;
-=======
-        {
-            // Add dyld_stub_binder as the final GOT entry.
-            const n_strx = self.strtab_dir.getKeyAdapted(@as([]const u8, "dyld_stub_binder"), StringIndexAdapter{
-                .bytes = &self.strtab,
-            }) orelse unreachable;
-            const resolv = self.symbol_resolver.get(n_strx) orelse unreachable;
-            const got_index = @intCast(u32, self.got_entries.items.len);
-            const got_entry = GotIndirectionKey{
-                .where = .undef,
-                .where_index = resolv.where_index,
-            };
-            try self.got_entries.append(self.base.allocator, got_entry);
-            try self.got_entries_map.putNoClobber(self.base.allocator, got_entry, got_index);
->>>>>>> f011f139
         }
 
         try self.flushModule(comp);
@@ -1131,7 +905,19 @@
 
     if (fs.path.isAbsolute(dir)) {
         if (syslibroot) |root| {
-            const full_path = try fs.path.join(arena, &[_][]const u8{ root, dir });
+            const common_dir = if (std.Target.current.os.tag == .windows) blk: {
+                // We need to check for disk designator and strip it out from dir path so
+                // that we can concat dir with syslibroot.
+                // TODO we should backport this mechanism to 'MachO.Dylib.parseDependentLibs()'
+                const disk_designator = fs.path.diskDesignatorWindows(dir);
+
+                if (mem.indexOf(u8, dir, disk_designator)) |where| {
+                    break :blk dir[where + disk_designator.len ..];
+                }
+
+                break :blk dir;
+            } else dir;
+            const full_path = try fs.path.join(arena, &[_][]const u8{ root, common_dir });
             try candidates.append(full_path);
         }
     }
@@ -2434,10 +2220,9 @@
     }
 }
 
-<<<<<<< HEAD
 fn createDsoHandleAtom(self: *MachO) !void {
-    if (self.strtab_dir.getAdapted(@as([]const u8, "___dso_handle"), StringSliceAdapter{
-        .strtab = &self.strtab,
+    if (self.strtab_dir.getKeyAdapted(@as([]const u8, "___dso_handle"), StringIndexAdapter{
+        .bytes = &self.strtab,
     })) |n_strx| blk: {
         const resolv = self.symbol_resolver.getPtr(n_strx) orelse break :blk;
         if (resolv.where != .undef) break :blk;
@@ -2475,147 +2260,6 @@
             .where_index = global_sym_index,
             .local_sym_index = local_sym_index,
         };
-=======
-fn writeStubHelperCommon(self: *MachO) !void {
-    const text_segment = &self.load_commands.items[self.text_segment_cmd_index.?].Segment;
-    const stub_helper = &text_segment.sections.items[self.stub_helper_section_index.?];
-    const data_const_segment = &self.load_commands.items[self.data_const_segment_cmd_index.?].Segment;
-    const got = &data_const_segment.sections.items[self.got_section_index.?];
-    const data_segment = &self.load_commands.items[self.data_segment_cmd_index.?].Segment;
-    const data = &data_segment.sections.items[self.data_section_index.?];
-
-    self.stub_helper_stubs_start_off = blk: {
-        switch (self.base.options.target.cpu.arch) {
-            .x86_64 => {
-                const code_size = 15;
-                var code: [code_size]u8 = undefined;
-                // lea %r11, [rip + disp]
-                code[0] = 0x4c;
-                code[1] = 0x8d;
-                code[2] = 0x1d;
-                {
-                    const target_addr = data.addr + data.size - @sizeOf(u64);
-                    const displacement = try math.cast(u32, target_addr - stub_helper.addr - 7);
-                    mem.writeIntLittle(u32, code[3..7], displacement);
-                }
-                // push %r11
-                code[7] = 0x41;
-                code[8] = 0x53;
-                // jmp [rip + disp]
-                code[9] = 0xff;
-                code[10] = 0x25;
-                {
-                    const n_strx = self.strtab_dir.getKeyAdapted(@as([]const u8, "dyld_stub_binder"), StringIndexAdapter{
-                        .bytes = &self.strtab,
-                    }) orelse unreachable;
-                    const resolv = self.symbol_resolver.get(n_strx) orelse unreachable;
-                    const got_index = self.got_entries_map.get(.{
-                        .where = .undef,
-                        .where_index = resolv.where_index,
-                    }) orelse unreachable;
-                    const addr = got.addr + got_index * @sizeOf(u64);
-                    const displacement = try math.cast(u32, addr - stub_helper.addr - code_size);
-                    mem.writeIntLittle(u32, code[11..], displacement);
-                }
-                try self.base.file.?.pwriteAll(&code, stub_helper.offset);
-                break :blk stub_helper.offset + code_size;
-            },
-            .aarch64 => {
-                var code: [6 * @sizeOf(u32)]u8 = undefined;
-                data_blk_outer: {
-                    const this_addr = stub_helper.addr;
-                    const target_addr = data.addr + data.size - @sizeOf(u64);
-                    data_blk: {
-                        const displacement = math.cast(i21, target_addr - this_addr) catch break :data_blk;
-                        // adr x17, disp
-                        mem.writeIntLittle(u32, code[0..4], aarch64.Instruction.adr(.x17, displacement).toU32());
-                        // nop
-                        mem.writeIntLittle(u32, code[4..8], aarch64.Instruction.nop().toU32());
-                        break :data_blk_outer;
-                    }
-                    data_blk: {
-                        const new_this_addr = this_addr + @sizeOf(u32);
-                        const displacement = math.cast(i21, target_addr - new_this_addr) catch break :data_blk;
-                        // nop
-                        mem.writeIntLittle(u32, code[0..4], aarch64.Instruction.nop().toU32());
-                        // adr x17, disp
-                        mem.writeIntLittle(u32, code[4..8], aarch64.Instruction.adr(.x17, displacement).toU32());
-                        break :data_blk_outer;
-                    }
-                    // Jump is too big, replace adr with adrp and add.
-                    const this_page = @intCast(i32, this_addr >> 12);
-                    const target_page = @intCast(i32, target_addr >> 12);
-                    const pages = @intCast(i21, target_page - this_page);
-                    mem.writeIntLittle(u32, code[0..4], aarch64.Instruction.adrp(.x17, pages).toU32());
-                    const narrowed = @truncate(u12, target_addr);
-                    mem.writeIntLittle(u32, code[4..8], aarch64.Instruction.add(.x17, .x17, narrowed, false).toU32());
-                }
-                // stp x16, x17, [sp, #-16]!
-                code[8] = 0xf0;
-                code[9] = 0x47;
-                code[10] = 0xbf;
-                code[11] = 0xa9;
-                binder_blk_outer: {
-                    const n_strx = self.strtab_dir.getKeyAdapted(@as([]const u8, "dyld_stub_binder"), StringIndexAdapter{
-                        .bytes = &self.strtab,
-                    }) orelse unreachable;
-                    const resolv = self.symbol_resolver.get(n_strx) orelse unreachable;
-                    const got_index = self.got_entries_map.get(.{
-                        .where = .undef,
-                        .where_index = resolv.where_index,
-                    }) orelse unreachable;
-                    const this_addr = stub_helper.addr + 3 * @sizeOf(u32);
-                    const target_addr = got.addr + got_index * @sizeOf(u64);
-                    binder_blk: {
-                        const displacement = math.divExact(u64, target_addr - this_addr, 4) catch break :binder_blk;
-                        const literal = math.cast(u18, displacement) catch break :binder_blk;
-                        // ldr x16, label
-                        mem.writeIntLittle(u32, code[12..16], aarch64.Instruction.ldr(.x16, .{
-                            .literal = literal,
-                        }).toU32());
-                        // nop
-                        mem.writeIntLittle(u32, code[16..20], aarch64.Instruction.nop().toU32());
-                        break :binder_blk_outer;
-                    }
-                    binder_blk: {
-                        const new_this_addr = this_addr + @sizeOf(u32);
-                        const displacement = math.divExact(u64, target_addr - new_this_addr, 4) catch break :binder_blk;
-                        const literal = math.cast(u18, displacement) catch break :binder_blk;
-                        // Pad with nop to please division.
-                        // nop
-                        mem.writeIntLittle(u32, code[12..16], aarch64.Instruction.nop().toU32());
-                        // ldr x16, label
-                        mem.writeIntLittle(u32, code[16..20], aarch64.Instruction.ldr(.x16, .{
-                            .literal = literal,
-                        }).toU32());
-                        break :binder_blk_outer;
-                    }
-                    // Use adrp followed by ldr(immediate).
-                    const this_page = @intCast(i32, this_addr >> 12);
-                    const target_page = @intCast(i32, target_addr >> 12);
-                    const pages = @intCast(i21, target_page - this_page);
-                    mem.writeIntLittle(u32, code[12..16], aarch64.Instruction.adrp(.x16, pages).toU32());
-                    const narrowed = @truncate(u12, target_addr);
-                    const offset = try math.divExact(u12, narrowed, 8);
-                    mem.writeIntLittle(u32, code[16..20], aarch64.Instruction.ldr(.x16, .{
-                        .register = .{
-                            .rn = .x16,
-                            .offset = aarch64.Instruction.LoadStoreOffset.imm(offset),
-                        },
-                    }).toU32());
-                }
-                // br x16
-                code[20] = 0x00;
-                code[21] = 0x02;
-                code[22] = 0x1f;
-                code[23] = 0xd6;
-                try self.base.file.?.pwriteAll(&code, stub_helper.offset);
-                break :blk stub_helper.offset + 6 * @sizeOf(u32);
-            },
-            else => unreachable,
-        }
-    };
->>>>>>> f011f139
 
         // We create an empty atom for this symbol.
         // TODO perhaps we should special-case special symbols? Create a separate
@@ -3053,7 +2697,6 @@
         object.analyzed = true;
     }
 
-<<<<<<< HEAD
     var it = section_metadata.iterator();
     while (it.next()) |entry| {
         const match = entry.key_ptr.*;
@@ -3066,14 +2709,6 @@
             metadata.size,
             metadata.alignment,
         });
-=======
-    // Fourth pass, handle synthetic symbols and flag any undefined references.
-    if (self.strtab_dir.getKeyAdapted(@as([]const u8, "___dso_handle"), StringIndexAdapter{
-        .bytes = &self.strtab,
-    })) |n_strx| blk: {
-        const resolv = self.symbol_resolver.getPtr(n_strx) orelse break :blk;
-        if (resolv.where != .undef) break :blk;
->>>>>>> f011f139
 
         const sect_size = if (self.atoms.get(match)) |last| blk: {
             const last_atom_sym = self.locals.items[last.local_sym_index];
@@ -3174,8 +2809,8 @@
     // TODO we should respect the -entry flag passed in by the user to set a custom
     // entrypoint. For now, assume default of `_main`.
     const seg = self.load_commands.items[self.text_segment_cmd_index.?].Segment;
-    const n_strx = self.strtab_dir.getAdapted(@as([]const u8, "_main"), StringSliceAdapter{
-        .strtab = &self.strtab,
+    const n_strx = self.strtab_dir.getKeyAdapted(@as([]const u8, "_main"), StringIndexAdapter{
+        .bytes = &self.strtab,
     }) orelse {
         log.err("'_main' export not found", .{});
         return error.MissingMainEntrypoint;
@@ -3464,28 +3099,10 @@
         );
     }
 
-<<<<<<< HEAD
     // Since we updated the vaddr and the size, each corresponding export symbol also
     // needs to be updated.
     const decl_exports = module.decl_exports.get(decl) orelse &[0]*Module.Export{};
     try self.updateDeclExports(module, decl, decl_exports);
-=======
-    // TODO we should respect the -entry flag passed in by the user to set a custom
-    // entrypoint. For now, assume default of `_main`.
-    const seg = self.load_commands.items[self.text_segment_cmd_index.?].Segment;
-    const n_strx = self.strtab_dir.getKeyAdapted(@as([]const u8, "_main"), StringIndexAdapter{
-        .bytes = &self.strtab,
-    }) orelse {
-        log.err("'_main' export not found", .{});
-        return error.MissingMainEntrypoint;
-    };
-    const resolv = self.symbol_resolver.get(n_strx) orelse unreachable;
-    assert(resolv.where == .global);
-    const sym = self.globals.items[resolv.where_index];
-    const ec = &self.load_commands.items[self.main_cmd_index.?].Main;
-    ec.entryoff = @intCast(u32, sym.n_value - seg.inner.vmaddr);
-    ec.stacksize = self.base.options.stack_size_override orelse 0;
->>>>>>> f011f139
 }
 
 pub fn updateDecl(self: *MachO, module: *Module, decl: *Module.Decl) !void {
@@ -4179,965 +3796,7 @@
         self.load_commands_dirty = true;
     }
 
-<<<<<<< HEAD
     if (self.main_cmd_index == null and self.base.options.output_mode == .Exe) {
-=======
-pub fn closeFiles(self: MachO) void {
-    for (self.objects.items) |object| {
-        object.file.close();
-    }
-    for (self.archives.items) |archive| {
-        archive.file.close();
-    }
-    for (self.dylibs.items) |dylib| {
-        dylib.file.close();
-    }
-}
-
-fn freeTextBlock(self: *MachO, text_block: *TextBlock) void {
-    log.debug("freeTextBlock {*}", .{text_block});
-    text_block.deinit(self.base.allocator);
-
-    var already_have_free_list_node = false;
-    {
-        var i: usize = 0;
-        // TODO turn text_block_free_list into a hash map
-        while (i < self.text_block_free_list.items.len) {
-            if (self.text_block_free_list.items[i] == text_block) {
-                _ = self.text_block_free_list.swapRemove(i);
-                continue;
-            }
-            if (self.text_block_free_list.items[i] == text_block.prev) {
-                already_have_free_list_node = true;
-            }
-            i += 1;
-        }
-    }
-    // TODO process free list for dbg info just like we do above for vaddrs
-
-    if (self.last_text_block == text_block) {
-        // TODO shrink the __text section size here
-        self.last_text_block = text_block.prev;
-    }
-    if (self.d_sym) |*ds| {
-        if (ds.dbg_info_decl_first == text_block) {
-            ds.dbg_info_decl_first = text_block.dbg_info_next;
-        }
-        if (ds.dbg_info_decl_last == text_block) {
-            // TODO shrink the .debug_info section size here
-            ds.dbg_info_decl_last = text_block.dbg_info_prev;
-        }
-    }
-
-    if (text_block.prev) |prev| {
-        prev.next = text_block.next;
-
-        if (!already_have_free_list_node and prev.freeListEligible(self.*)) {
-            // The free list is heuristics, it doesn't have to be perfect, so we can ignore
-            // the OOM here.
-            self.text_block_free_list.append(self.base.allocator, prev) catch {};
-        }
-    } else {
-        text_block.prev = null;
-    }
-
-    if (text_block.next) |next| {
-        next.prev = text_block.prev;
-    } else {
-        text_block.next = null;
-    }
-
-    if (text_block.dbg_info_prev) |prev| {
-        prev.dbg_info_next = text_block.dbg_info_next;
-
-        // TODO the free list logic like we do for text blocks above
-    } else {
-        text_block.dbg_info_prev = null;
-    }
-
-    if (text_block.dbg_info_next) |next| {
-        next.dbg_info_prev = text_block.dbg_info_prev;
-    } else {
-        text_block.dbg_info_next = null;
-    }
-}
-
-fn shrinkTextBlock(self: *MachO, text_block: *TextBlock, new_block_size: u64) void {
-    _ = self;
-    _ = text_block;
-    _ = new_block_size;
-    // TODO check the new capacity, and if it crosses the size threshold into a big enough
-    // capacity, insert a free list node for it.
-}
-
-fn growTextBlock(self: *MachO, text_block: *TextBlock, new_block_size: u64, alignment: u64) !u64 {
-    const sym = self.locals.items[text_block.local_sym_index];
-    const align_ok = mem.alignBackwardGeneric(u64, sym.n_value, alignment) == sym.n_value;
-    const need_realloc = !align_ok or new_block_size > text_block.capacity(self.*);
-    if (!need_realloc) return sym.n_value;
-    return self.allocateTextBlock(text_block, new_block_size, alignment);
-}
-
-pub fn allocateDeclIndexes(self: *MachO, decl: *Module.Decl) !void {
-    if (decl.link.macho.local_sym_index != 0) return;
-
-    try self.locals.ensureUnusedCapacity(self.base.allocator, 1);
-    try self.got_entries.ensureUnusedCapacity(self.base.allocator, 1);
-
-    try self.decls.putNoClobber(self.base.allocator, decl, {});
-
-    if (self.locals_free_list.popOrNull()) |i| {
-        log.debug("reusing symbol index {d} for {s}", .{ i, decl.name });
-        decl.link.macho.local_sym_index = i;
-    } else {
-        log.debug("allocating symbol index {d} for {s}", .{ self.locals.items.len, decl.name });
-        decl.link.macho.local_sym_index = @intCast(u32, self.locals.items.len);
-        _ = self.locals.addOneAssumeCapacity();
-    }
-
-    const got_index: u32 = blk: {
-        if (self.got_entries_free_list.popOrNull()) |i| {
-            log.debug("reusing GOT entry index {d} for {s}", .{ i, decl.name });
-            break :blk i;
-        } else {
-            const got_index = @intCast(u32, self.got_entries.items.len);
-            log.debug("allocating GOT entry index {d} for {s}", .{ got_index, decl.name });
-            _ = self.got_entries.addOneAssumeCapacity();
-            self.got_entries_count_dirty = true;
-            self.rebase_info_dirty = true;
-            break :blk got_index;
-        }
-    };
-
-    self.locals.items[decl.link.macho.local_sym_index] = .{
-        .n_strx = 0,
-        .n_type = 0,
-        .n_sect = 0,
-        .n_desc = 0,
-        .n_value = 0,
-    };
-    const got_entry = GotIndirectionKey{
-        .where = .local,
-        .where_index = decl.link.macho.local_sym_index,
-    };
-    self.got_entries.items[got_index] = got_entry;
-    try self.got_entries_map.putNoClobber(self.base.allocator, got_entry, got_index);
-}
-
-pub fn updateFunc(self: *MachO, module: *Module, func: *Module.Fn, air: Air, liveness: Liveness) !void {
-    if (build_options.skip_non_native and builtin.object_format != .macho) {
-        @panic("Attempted to compile for object format that was disabled by build configuration");
-    }
-    if (build_options.have_llvm) {
-        if (self.llvm_object) |llvm_object| return llvm_object.updateFunc(module, func, air, liveness);
-    }
-    const tracy = trace(@src());
-    defer tracy.end();
-
-    const decl = func.owner_decl;
-
-    var code_buffer = std.ArrayList(u8).init(self.base.allocator);
-    defer code_buffer.deinit();
-
-    var debug_buffers_buf: DebugSymbols.DeclDebugBuffers = undefined;
-    const debug_buffers = if (self.d_sym) |*ds| blk: {
-        debug_buffers_buf = try ds.initDeclDebugBuffers(self.base.allocator, module, decl);
-        break :blk &debug_buffers_buf;
-    } else null;
-    defer {
-        if (debug_buffers) |dbg| {
-            dbg.dbg_line_buffer.deinit();
-            dbg.dbg_info_buffer.deinit();
-            var it = dbg.dbg_info_type_relocs.valueIterator();
-            while (it.next()) |value| {
-                value.relocs.deinit(self.base.allocator);
-            }
-            dbg.dbg_info_type_relocs.deinit(self.base.allocator);
-        }
-    }
-
-    self.active_decl = decl;
-
-    const res = if (debug_buffers) |dbg|
-        try codegen.generateFunction(&self.base, decl.srcLoc(), func, air, liveness, &code_buffer, .{
-            .dwarf = .{
-                .dbg_line = &dbg.dbg_line_buffer,
-                .dbg_info = &dbg.dbg_info_buffer,
-                .dbg_info_type_relocs = &dbg.dbg_info_type_relocs,
-            },
-        })
-    else
-        try codegen.generateFunction(&self.base, decl.srcLoc(), func, air, liveness, &code_buffer, .none);
-    switch (res) {
-        .appended => {
-            // TODO clearing the code and relocs buffer should probably be orchestrated
-            // in a different, smarter, more automatic way somewhere else, in a more centralised
-            // way than this.
-            // If we don't clear the buffers here, we are up for some nasty surprises when
-            // this TextBlock is reused later on and was not freed by freeTextBlock().
-            decl.link.macho.code.clearAndFree(self.base.allocator);
-            try decl.link.macho.code.appendSlice(self.base.allocator, code_buffer.items);
-        },
-        .fail => |em| {
-            decl.analysis = .codegen_failure;
-            try module.failed_decls.put(module.gpa, decl, em);
-            return;
-        },
-    }
-
-    const symbol = try self.placeDecl(decl, decl.link.macho.code.items.len);
-
-    try self.writeCode(symbol, decl.link.macho.code.items);
-
-    if (debug_buffers) |db| {
-        try self.d_sym.?.commitDeclDebugInfo(
-            self.base.allocator,
-            module,
-            decl,
-            db,
-            self.base.options.target,
-        );
-    }
-
-    // Since we updated the vaddr and the size, each corresponding export symbol also
-    // needs to be updated.
-    const decl_exports = module.decl_exports.get(decl) orelse &[0]*Module.Export{};
-    try self.updateDeclExports(module, decl, decl_exports);
-}
-
-pub fn updateDecl(self: *MachO, module: *Module, decl: *Module.Decl) !void {
-    if (build_options.skip_non_native and builtin.object_format != .macho) {
-        @panic("Attempted to compile for object format that was disabled by build configuration");
-    }
-    if (build_options.have_llvm) {
-        if (self.llvm_object) |llvm_object| return llvm_object.updateDecl(module, decl);
-    }
-    const tracy = trace(@src());
-    defer tracy.end();
-
-    if (decl.val.tag() == .extern_fn) {
-        return; // TODO Should we do more when front-end analyzed extern decl?
-    }
-
-    var code_buffer = std.ArrayList(u8).init(self.base.allocator);
-    defer code_buffer.deinit();
-
-    var debug_buffers_buf: DebugSymbols.DeclDebugBuffers = undefined;
-    const debug_buffers = if (self.d_sym) |*ds| blk: {
-        debug_buffers_buf = try ds.initDeclDebugBuffers(self.base.allocator, module, decl);
-        break :blk &debug_buffers_buf;
-    } else null;
-    defer {
-        if (debug_buffers) |dbg| {
-            dbg.dbg_line_buffer.deinit();
-            dbg.dbg_info_buffer.deinit();
-            var it = dbg.dbg_info_type_relocs.valueIterator();
-            while (it.next()) |value| {
-                value.relocs.deinit(self.base.allocator);
-            }
-            dbg.dbg_info_type_relocs.deinit(self.base.allocator);
-        }
-    }
-
-    self.active_decl = decl;
-
-    const res = if (debug_buffers) |dbg|
-        try codegen.generateSymbol(&self.base, decl.srcLoc(), .{
-            .ty = decl.ty,
-            .val = decl.val,
-        }, &code_buffer, .{
-            .dwarf = .{
-                .dbg_line = &dbg.dbg_line_buffer,
-                .dbg_info = &dbg.dbg_info_buffer,
-                .dbg_info_type_relocs = &dbg.dbg_info_type_relocs,
-            },
-        })
-    else
-        try codegen.generateSymbol(&self.base, decl.srcLoc(), .{
-            .ty = decl.ty,
-            .val = decl.val,
-        }, &code_buffer, .none);
-
-    const code = blk: {
-        switch (res) {
-            .externally_managed => |x| break :blk x,
-            .appended => {
-                // TODO clearing the code and relocs buffer should probably be orchestrated
-                // in a different, smarter, more automatic way somewhere else, in a more centralised
-                // way than this.
-                // If we don't clear the buffers here, we are up for some nasty surprises when
-                // this TextBlock is reused later on and was not freed by freeTextBlock().
-                decl.link.macho.code.clearAndFree(self.base.allocator);
-                try decl.link.macho.code.appendSlice(self.base.allocator, code_buffer.items);
-                break :blk decl.link.macho.code.items;
-            },
-            .fail => |em| {
-                decl.analysis = .codegen_failure;
-                try module.failed_decls.put(module.gpa, decl, em);
-                return;
-            },
-        }
-    };
-    const symbol = try self.placeDecl(decl, code.len);
-
-    try self.writeCode(symbol, code);
-
-    // Since we updated the vaddr and the size, each corresponding export symbol also
-    // needs to be updated.
-    const decl_exports = module.decl_exports.get(decl) orelse &[0]*Module.Export{};
-    try self.updateDeclExports(module, decl, decl_exports);
-}
-
-fn placeDecl(self: *MachO, decl: *Module.Decl, code_len: usize) !*macho.nlist_64 {
-    const required_alignment = decl.ty.abiAlignment(self.base.options.target);
-    assert(decl.link.macho.local_sym_index != 0); // Caller forgot to call allocateDeclIndexes()
-    const symbol = &self.locals.items[decl.link.macho.local_sym_index];
-
-    if (decl.link.macho.size != 0) {
-        const capacity = decl.link.macho.capacity(self.*);
-        const need_realloc = code_len > capacity or !mem.isAlignedGeneric(u64, symbol.n_value, required_alignment);
-        if (need_realloc) {
-            const vaddr = try self.growTextBlock(&decl.link.macho, code_len, required_alignment);
-
-            log.debug("growing {s} and moving from 0x{x} to 0x{x}", .{ decl.name, symbol.n_value, vaddr });
-
-            if (vaddr != symbol.n_value) {
-                log.debug(" (writing new GOT entry)", .{});
-                const got_index = self.got_entries_map.get(.{
-                    .where = .local,
-                    .where_index = decl.link.macho.local_sym_index,
-                }) orelse unreachable;
-                try self.writeGotEntry(got_index);
-            }
-
-            symbol.n_value = vaddr;
-        } else if (code_len < decl.link.macho.size) {
-            self.shrinkTextBlock(&decl.link.macho, code_len);
-        }
-        decl.link.macho.size = code_len;
-
-        const new_name = try std.fmt.allocPrint(self.base.allocator, "_{s}", .{mem.spanZ(decl.name)});
-        defer self.base.allocator.free(new_name);
-
-        symbol.n_strx = try self.makeString(new_name);
-        symbol.n_type = macho.N_SECT;
-        symbol.n_sect = @intCast(u8, self.text_section_index.?) + 1;
-        symbol.n_desc = 0;
-
-        try self.writeLocalSymbol(decl.link.macho.local_sym_index);
-        if (self.d_sym) |*ds|
-            try ds.writeLocalSymbol(decl.link.macho.local_sym_index);
-    } else {
-        const decl_name = try std.fmt.allocPrint(self.base.allocator, "_{s}", .{mem.spanZ(decl.name)});
-        defer self.base.allocator.free(decl_name);
-
-        const name_str_index = try self.makeString(decl_name);
-        const addr = try self.allocateTextBlock(&decl.link.macho, code_len, required_alignment);
-
-        log.debug("allocated text block for {s} at 0x{x}", .{ decl_name, addr });
-
-        errdefer self.freeTextBlock(&decl.link.macho);
-
-        symbol.* = .{
-            .n_strx = name_str_index,
-            .n_type = macho.N_SECT,
-            .n_sect = @intCast(u8, self.text_section_index.?) + 1,
-            .n_desc = 0,
-            .n_value = addr,
-        };
-        const got_index = self.got_entries_map.get(.{
-            .where = .local,
-            .where_index = decl.link.macho.local_sym_index,
-        }) orelse unreachable;
-        try self.writeGotEntry(got_index);
-
-        try self.writeLocalSymbol(decl.link.macho.local_sym_index);
-        if (self.d_sym) |*ds|
-            try ds.writeLocalSymbol(decl.link.macho.local_sym_index);
-    }
-
-    // Resolve relocations
-    try decl.link.macho.resolveRelocs(self);
-    // TODO this requires further investigation: should we dispose of resolved relocs, or keep them
-    // so that we can reapply them when moving/growing sections?
-    decl.link.macho.relocs.clearAndFree(self.base.allocator);
-
-    // Apply pending updates
-    while (self.pending_updates.popOrNull()) |update| {
-        switch (update.kind) {
-            .got => unreachable,
-            .stub => {
-                try self.writeStub(update.index);
-                try self.writeStubInStubHelper(update.index);
-                try self.writeLazySymbolPointer(update.index);
-                self.rebase_info_dirty = true;
-                self.lazy_binding_info_dirty = true;
-            },
-        }
-    }
-
-    return symbol;
-}
-
-fn writeCode(self: *MachO, symbol: *macho.nlist_64, code: []const u8) !void {
-    const text_segment = &self.load_commands.items[self.text_segment_cmd_index.?].Segment;
-    const text_section = text_segment.sections.items[self.text_section_index.?];
-    const section_offset = symbol.n_value - text_section.addr;
-    const file_offset = text_section.offset + section_offset;
-    log.debug("writing code for symbol {s} at file offset 0x{x}", .{ self.getString(symbol.n_strx), file_offset });
-    try self.base.file.?.pwriteAll(code, file_offset);
-}
-
-pub fn updateDeclLineNumber(self: *MachO, module: *Module, decl: *const Module.Decl) !void {
-    if (self.d_sym) |*ds| {
-        try ds.updateDeclLineNumber(module, decl);
-    }
-}
-
-pub fn updateDeclExports(
-    self: *MachO,
-    module: *Module,
-    decl: *Module.Decl,
-    exports: []const *Module.Export,
-) !void {
-    if (build_options.skip_non_native and builtin.object_format != .macho) {
-        @panic("Attempted to compile for object format that was disabled by build configuration");
-    }
-    if (build_options.have_llvm) {
-        if (self.llvm_object) |llvm_object| return llvm_object.updateDeclExports(module, decl, exports);
-    }
-    const tracy = trace(@src());
-    defer tracy.end();
-
-    try self.globals.ensureCapacity(self.base.allocator, self.globals.items.len + exports.len);
-    if (decl.link.macho.local_sym_index == 0) return;
-    const decl_sym = &self.locals.items[decl.link.macho.local_sym_index];
-
-    for (exports) |exp| {
-        const exp_name = try std.fmt.allocPrint(self.base.allocator, "_{s}", .{exp.options.name});
-        defer self.base.allocator.free(exp_name);
-
-        if (exp.options.section) |section_name| {
-            if (!mem.eql(u8, section_name, "__text")) {
-                try module.failed_exports.ensureCapacity(module.gpa, module.failed_exports.count() + 1);
-                module.failed_exports.putAssumeCapacityNoClobber(
-                    exp,
-                    try Module.ErrorMsg.create(self.base.allocator, decl.srcLoc(), "Unimplemented: ExportOptions.section", .{}),
-                );
-                continue;
-            }
-        }
-
-        var n_type: u8 = macho.N_SECT | macho.N_EXT;
-        var n_desc: u16 = 0;
-
-        switch (exp.options.linkage) {
-            .Internal => {
-                // Symbol should be hidden, or in MachO lingo, private extern.
-                // We should also mark the symbol as Weak: n_desc == N_WEAK_DEF.
-                // TODO work out when to add N_WEAK_REF.
-                n_type |= macho.N_PEXT;
-                n_desc |= macho.N_WEAK_DEF;
-            },
-            .Strong => {
-                // Check if the export is _main, and note if os.
-                // Otherwise, don't do anything since we already have all the flags
-                // set that we need for global (strong) linkage.
-                // n_type == N_SECT | N_EXT
-                if (mem.eql(u8, exp_name, "_main")) {
-                    self.entry_addr = decl_sym.n_value;
-                }
-            },
-            .Weak => {
-                // Weak linkage is specified as part of n_desc field.
-                // Symbol's n_type is like for a symbol with strong linkage.
-                n_desc |= macho.N_WEAK_DEF;
-            },
-            .LinkOnce => {
-                try module.failed_exports.ensureCapacity(module.gpa, module.failed_exports.count() + 1);
-                module.failed_exports.putAssumeCapacityNoClobber(
-                    exp,
-                    try Module.ErrorMsg.create(self.base.allocator, decl.srcLoc(), "Unimplemented: GlobalLinkage.LinkOnce", .{}),
-                );
-                continue;
-            },
-        }
-
-        if (exp.link.macho.sym_index) |i| {
-            const sym = &self.globals.items[i];
-            sym.* = .{
-                .n_strx = sym.n_strx,
-                .n_type = n_type,
-                .n_sect = @intCast(u8, self.text_section_index.?) + 1,
-                .n_desc = n_desc,
-                .n_value = decl_sym.n_value,
-            };
-        } else {
-            const name_str_index = try self.makeString(exp_name);
-            const i = if (self.globals_free_list.popOrNull()) |i| i else blk: {
-                _ = self.globals.addOneAssumeCapacity();
-                self.export_info_dirty = true;
-                break :blk @intCast(u32, self.globals.items.len - 1);
-            };
-            self.globals.items[i] = .{
-                .n_strx = name_str_index,
-                .n_type = n_type,
-                .n_sect = @intCast(u8, self.text_section_index.?) + 1,
-                .n_desc = n_desc,
-                .n_value = decl_sym.n_value,
-            };
-            const resolv = try self.symbol_resolver.getOrPut(self.base.allocator, name_str_index);
-            resolv.value_ptr.* = .{
-                .where = .global,
-                .where_index = i,
-                .local_sym_index = decl.link.macho.local_sym_index,
-            };
-
-            exp.link.macho.sym_index = @intCast(u32, i);
-        }
-    }
-}
-
-pub fn deleteExport(self: *MachO, exp: Export) void {
-    const sym_index = exp.sym_index orelse return;
-    self.globals_free_list.append(self.base.allocator, sym_index) catch {};
-    self.globals.items[sym_index].n_type = 0;
-}
-
-pub fn freeDecl(self: *MachO, decl: *Module.Decl) void {
-    log.debug("freeDecl {*}", .{decl});
-    _ = self.decls.swapRemove(decl);
-    // Appending to free lists is allowed to fail because the free lists are heuristics based anyway.
-    self.freeTextBlock(&decl.link.macho);
-    if (decl.link.macho.local_sym_index != 0) {
-        self.locals_free_list.append(self.base.allocator, decl.link.macho.local_sym_index) catch {};
-
-        const got_key = GotIndirectionKey{
-            .where = .local,
-            .where_index = decl.link.macho.local_sym_index,
-        };
-        const got_index = self.got_entries_map.get(got_key) orelse unreachable;
-        _ = self.got_entries_map.remove(got_key);
-        self.got_entries_free_list.append(self.base.allocator, got_index) catch {};
-
-        self.locals.items[decl.link.macho.local_sym_index].n_type = 0;
-        decl.link.macho.local_sym_index = 0;
-    }
-    if (self.d_sym) |*ds| {
-        // TODO make this logic match freeTextBlock. Maybe abstract the logic
-        // out since the same thing is desired for both.
-        _ = ds.dbg_line_fn_free_list.remove(&decl.fn_link.macho);
-        if (decl.fn_link.macho.prev) |prev| {
-            ds.dbg_line_fn_free_list.put(self.base.allocator, prev, {}) catch {};
-            prev.next = decl.fn_link.macho.next;
-            if (decl.fn_link.macho.next) |next| {
-                next.prev = prev;
-            } else {
-                ds.dbg_line_fn_last = prev;
-            }
-        } else if (decl.fn_link.macho.next) |next| {
-            ds.dbg_line_fn_first = next;
-            next.prev = null;
-        }
-        if (ds.dbg_line_fn_first == &decl.fn_link.macho) {
-            ds.dbg_line_fn_first = decl.fn_link.macho.next;
-        }
-        if (ds.dbg_line_fn_last == &decl.fn_link.macho) {
-            ds.dbg_line_fn_last = decl.fn_link.macho.prev;
-        }
-    }
-}
-
-pub fn getDeclVAddr(self: *MachO, decl: *const Module.Decl) u64 {
-    assert(decl.link.macho.local_sym_index != 0);
-    return self.locals.items[decl.link.macho.local_sym_index].n_value;
-}
-
-pub fn populateMissingMetadata(self: *MachO) !void {
-    switch (self.base.options.output_mode) {
-        .Exe => {},
-        .Obj => return error.TODOImplementWritingObjFiles,
-        .Lib => return error.TODOImplementWritingLibFiles,
-    }
-
-    if (self.pagezero_segment_cmd_index == null) {
-        self.pagezero_segment_cmd_index = @intCast(u16, self.load_commands.items.len);
-        try self.load_commands.append(self.base.allocator, .{
-            .Segment = SegmentCommand.empty("__PAGEZERO", .{
-                .vmsize = 0x100000000, // size always set to 4GB
-            }),
-        });
-        self.load_commands_dirty = true;
-    }
-    if (self.text_segment_cmd_index == null) {
-        self.text_segment_cmd_index = @intCast(u16, self.load_commands.items.len);
-        const maxprot = macho.VM_PROT_READ | macho.VM_PROT_WRITE | macho.VM_PROT_EXECUTE;
-        const initprot = macho.VM_PROT_READ | macho.VM_PROT_EXECUTE;
-
-        const program_code_size_hint = self.base.options.program_code_size_hint;
-        const got_size_hint = @sizeOf(u64) * self.base.options.symbol_count_hint;
-        const ideal_size = self.header_pad + program_code_size_hint + 3 * got_size_hint;
-        const needed_size = mem.alignForwardGeneric(u64, padToIdeal(ideal_size), self.page_size);
-
-        log.debug("found __TEXT segment free space 0x{x} to 0x{x}", .{ 0, needed_size });
-
-        try self.load_commands.append(self.base.allocator, .{
-            .Segment = SegmentCommand.empty("__TEXT", .{
-                .vmaddr = 0x100000000, // always starts at 4GB
-                .vmsize = needed_size,
-                .filesize = needed_size,
-                .maxprot = maxprot,
-                .initprot = initprot,
-            }),
-        });
-        self.load_commands_dirty = true;
-    }
-    if (self.text_section_index == null) {
-        const text_segment = &self.load_commands.items[self.text_segment_cmd_index.?].Segment;
-        self.text_section_index = @intCast(u16, text_segment.sections.items.len);
-
-        const alignment: u2 = switch (self.base.options.target.cpu.arch) {
-            .x86_64 => 0,
-            .aarch64 => 2,
-            else => unreachable, // unhandled architecture type
-        };
-        const flags = macho.S_REGULAR | macho.S_ATTR_PURE_INSTRUCTIONS | macho.S_ATTR_SOME_INSTRUCTIONS;
-        const needed_size = self.base.options.program_code_size_hint;
-        const off = text_segment.findFreeSpace(needed_size, @as(u16, 1) << alignment, self.header_pad);
-
-        log.debug("found __text section free space 0x{x} to 0x{x}", .{ off, off + needed_size });
-
-        try text_segment.addSection(self.base.allocator, "__text", .{
-            .addr = text_segment.inner.vmaddr + off,
-            .size = @intCast(u32, needed_size),
-            .offset = @intCast(u32, off),
-            .@"align" = alignment,
-            .flags = flags,
-        });
-        self.load_commands_dirty = true;
-    }
-    if (self.stubs_section_index == null) {
-        const text_segment = &self.load_commands.items[self.text_segment_cmd_index.?].Segment;
-        self.stubs_section_index = @intCast(u16, text_segment.sections.items.len);
-
-        const alignment: u2 = switch (self.base.options.target.cpu.arch) {
-            .x86_64 => 0,
-            .aarch64 => 2,
-            else => unreachable, // unhandled architecture type
-        };
-        const stub_size: u4 = switch (self.base.options.target.cpu.arch) {
-            .x86_64 => 6,
-            .aarch64 => 3 * @sizeOf(u32),
-            else => unreachable, // unhandled architecture type
-        };
-        const flags = macho.S_SYMBOL_STUBS | macho.S_ATTR_PURE_INSTRUCTIONS | macho.S_ATTR_SOME_INSTRUCTIONS;
-        const needed_size = @sizeOf(u64) * self.base.options.symbol_count_hint;
-        const off = text_segment.findFreeSpace(needed_size, @alignOf(u64), self.header_pad);
-        assert(off + needed_size <= text_segment.inner.fileoff + text_segment.inner.filesize); // TODO Must expand __TEXT segment.
-
-        log.debug("found __stubs section free space 0x{x} to 0x{x}", .{ off, off + needed_size });
-
-        try text_segment.addSection(self.base.allocator, "__stubs", .{
-            .addr = text_segment.inner.vmaddr + off,
-            .size = needed_size,
-            .offset = @intCast(u32, off),
-            .@"align" = alignment,
-            .flags = flags,
-            .reserved2 = stub_size,
-        });
-        self.load_commands_dirty = true;
-    }
-    if (self.stub_helper_section_index == null) {
-        const text_segment = &self.load_commands.items[self.text_segment_cmd_index.?].Segment;
-        self.stub_helper_section_index = @intCast(u16, text_segment.sections.items.len);
-
-        const alignment: u2 = switch (self.base.options.target.cpu.arch) {
-            .x86_64 => 0,
-            .aarch64 => 2,
-            else => unreachable, // unhandled architecture type
-        };
-        const flags = macho.S_REGULAR | macho.S_ATTR_PURE_INSTRUCTIONS | macho.S_ATTR_SOME_INSTRUCTIONS;
-        const needed_size = @sizeOf(u64) * self.base.options.symbol_count_hint;
-        const off = text_segment.findFreeSpace(needed_size, @alignOf(u64), self.header_pad);
-        assert(off + needed_size <= text_segment.inner.fileoff + text_segment.inner.filesize); // TODO Must expand __TEXT segment.
-
-        log.debug("found __stub_helper section free space 0x{x} to 0x{x}", .{ off, off + needed_size });
-
-        try text_segment.addSection(self.base.allocator, "__stub_helper", .{
-            .addr = text_segment.inner.vmaddr + off,
-            .size = needed_size,
-            .offset = @intCast(u32, off),
-            .@"align" = alignment,
-            .flags = flags,
-        });
-        self.load_commands_dirty = true;
-    }
-    if (self.data_const_segment_cmd_index == null) {
-        self.data_const_segment_cmd_index = @intCast(u16, self.load_commands.items.len);
-        const maxprot = macho.VM_PROT_READ | macho.VM_PROT_WRITE | macho.VM_PROT_EXECUTE;
-        const initprot = macho.VM_PROT_READ | macho.VM_PROT_WRITE;
-        const address_and_offset = self.nextSegmentAddressAndOffset();
-
-        const ideal_size = @sizeOf(u64) * self.base.options.symbol_count_hint;
-        const needed_size = mem.alignForwardGeneric(u64, padToIdeal(ideal_size), self.page_size);
-
-        log.debug("found __DATA_CONST segment free space 0x{x} to 0x{x}", .{ address_and_offset.offset, address_and_offset.offset + needed_size });
-
-        try self.load_commands.append(self.base.allocator, .{
-            .Segment = SegmentCommand.empty("__DATA_CONST", .{
-                .vmaddr = address_and_offset.address,
-                .vmsize = needed_size,
-                .fileoff = address_and_offset.offset,
-                .filesize = needed_size,
-                .maxprot = maxprot,
-                .initprot = initprot,
-            }),
-        });
-        self.load_commands_dirty = true;
-    }
-    if (self.got_section_index == null) {
-        const dc_segment = &self.load_commands.items[self.data_const_segment_cmd_index.?].Segment;
-        self.got_section_index = @intCast(u16, dc_segment.sections.items.len);
-
-        const flags = macho.S_NON_LAZY_SYMBOL_POINTERS;
-        const needed_size = @sizeOf(u64) * self.base.options.symbol_count_hint;
-        const off = dc_segment.findFreeSpace(needed_size, @alignOf(u64), null);
-        assert(off + needed_size <= dc_segment.inner.fileoff + dc_segment.inner.filesize); // TODO Must expand __DATA_CONST segment.
-
-        log.debug("found __got section free space 0x{x} to 0x{x}", .{ off, off + needed_size });
-
-        try dc_segment.addSection(self.base.allocator, "__got", .{
-            .addr = dc_segment.inner.vmaddr + off - dc_segment.inner.fileoff,
-            .size = needed_size,
-            .offset = @intCast(u32, off),
-            .@"align" = 3, // 2^3 = @sizeOf(u64)
-            .flags = flags,
-        });
-        self.load_commands_dirty = true;
-    }
-    if (self.data_segment_cmd_index == null) {
-        self.data_segment_cmd_index = @intCast(u16, self.load_commands.items.len);
-        const maxprot = macho.VM_PROT_READ | macho.VM_PROT_WRITE | macho.VM_PROT_EXECUTE;
-        const initprot = macho.VM_PROT_READ | macho.VM_PROT_WRITE;
-        const address_and_offset = self.nextSegmentAddressAndOffset();
-
-        const ideal_size = 2 * @sizeOf(u64) * self.base.options.symbol_count_hint;
-        const needed_size = mem.alignForwardGeneric(u64, padToIdeal(ideal_size), self.page_size);
-
-        log.debug("found __DATA segment free space 0x{x} to 0x{x}", .{ address_and_offset.offset, address_and_offset.offset + needed_size });
-
-        try self.load_commands.append(self.base.allocator, .{
-            .Segment = SegmentCommand.empty("__DATA", .{
-                .vmaddr = address_and_offset.address,
-                .vmsize = needed_size,
-                .fileoff = address_and_offset.offset,
-                .filesize = needed_size,
-                .maxprot = maxprot,
-                .initprot = initprot,
-            }),
-        });
-        self.load_commands_dirty = true;
-    }
-    if (self.la_symbol_ptr_section_index == null) {
-        const data_segment = &self.load_commands.items[self.data_segment_cmd_index.?].Segment;
-        self.la_symbol_ptr_section_index = @intCast(u16, data_segment.sections.items.len);
-
-        const flags = macho.S_LAZY_SYMBOL_POINTERS;
-        const needed_size = @sizeOf(u64) * self.base.options.symbol_count_hint;
-        const off = data_segment.findFreeSpace(needed_size, @alignOf(u64), null);
-        assert(off + needed_size <= data_segment.inner.fileoff + data_segment.inner.filesize); // TODO Must expand __DATA segment.
-
-        log.debug("found __la_symbol_ptr section free space 0x{x} to 0x{x}", .{ off, off + needed_size });
-
-        try data_segment.addSection(self.base.allocator, "__la_symbol_ptr", .{
-            .addr = data_segment.inner.vmaddr + off - data_segment.inner.fileoff,
-            .size = needed_size,
-            .offset = @intCast(u32, off),
-            .@"align" = 3, // 2^3 = @sizeOf(u64)
-            .flags = flags,
-        });
-        self.load_commands_dirty = true;
-    }
-    if (self.data_section_index == null) {
-        const data_segment = &self.load_commands.items[self.data_segment_cmd_index.?].Segment;
-        self.data_section_index = @intCast(u16, data_segment.sections.items.len);
-
-        const needed_size = @sizeOf(u64) * self.base.options.symbol_count_hint;
-        const off = data_segment.findFreeSpace(needed_size, @alignOf(u64), null);
-        assert(off + needed_size <= data_segment.inner.fileoff + data_segment.inner.filesize); // TODO Must expand __DATA segment.
-
-        log.debug("found __data section free space 0x{x} to 0x{x}", .{ off, off + needed_size });
-
-        try data_segment.addSection(self.base.allocator, "__data", .{
-            .addr = data_segment.inner.vmaddr + off - data_segment.inner.fileoff,
-            .size = needed_size,
-            .offset = @intCast(u32, off),
-            .@"align" = 3, // 2^3 = @sizeOf(u64)
-        });
-        self.load_commands_dirty = true;
-    }
-    if (self.linkedit_segment_cmd_index == null) {
-        self.linkedit_segment_cmd_index = @intCast(u16, self.load_commands.items.len);
-
-        const maxprot = macho.VM_PROT_READ | macho.VM_PROT_WRITE | macho.VM_PROT_EXECUTE;
-        const initprot = macho.VM_PROT_READ;
-        const address_and_offset = self.nextSegmentAddressAndOffset();
-
-        log.debug("found __LINKEDIT segment free space at 0x{x}", .{address_and_offset.offset});
-
-        try self.load_commands.append(self.base.allocator, .{
-            .Segment = SegmentCommand.empty("__LINKEDIT", .{
-                .vmaddr = address_and_offset.address,
-                .fileoff = address_and_offset.offset,
-                .maxprot = maxprot,
-                .initprot = initprot,
-            }),
-        });
-        self.load_commands_dirty = true;
-    }
-    if (self.dyld_info_cmd_index == null) {
-        self.dyld_info_cmd_index = @intCast(u16, self.load_commands.items.len);
-
-        try self.load_commands.append(self.base.allocator, .{
-            .DyldInfoOnly = .{
-                .cmd = macho.LC_DYLD_INFO_ONLY,
-                .cmdsize = @sizeOf(macho.dyld_info_command),
-                .rebase_off = 0,
-                .rebase_size = 0,
-                .bind_off = 0,
-                .bind_size = 0,
-                .weak_bind_off = 0,
-                .weak_bind_size = 0,
-                .lazy_bind_off = 0,
-                .lazy_bind_size = 0,
-                .export_off = 0,
-                .export_size = 0,
-            },
-        });
-
-        const dyld = &self.load_commands.items[self.dyld_info_cmd_index.?].DyldInfoOnly;
-
-        // Preallocate rebase, binding, lazy binding info, and export info.
-        const expected_size = 48; // TODO This is totally random.
-        const rebase_off = self.findFreeSpaceLinkedit(expected_size, 1, null);
-        log.debug("found rebase info free space 0x{x} to 0x{x}", .{ rebase_off, rebase_off + expected_size });
-        dyld.rebase_off = @intCast(u32, rebase_off);
-        dyld.rebase_size = expected_size;
-
-        const bind_off = self.findFreeSpaceLinkedit(expected_size, 1, null);
-        log.debug("found binding info free space 0x{x} to 0x{x}", .{ bind_off, bind_off + expected_size });
-        dyld.bind_off = @intCast(u32, bind_off);
-        dyld.bind_size = expected_size;
-
-        const lazy_bind_off = self.findFreeSpaceLinkedit(expected_size, 1, null);
-        log.debug("found lazy binding info free space 0x{x} to 0x{x}", .{ lazy_bind_off, lazy_bind_off + expected_size });
-        dyld.lazy_bind_off = @intCast(u32, lazy_bind_off);
-        dyld.lazy_bind_size = expected_size;
-
-        const export_off = self.findFreeSpaceLinkedit(expected_size, 1, null);
-        log.debug("found export info free space 0x{x} to 0x{x}", .{ export_off, export_off + expected_size });
-        dyld.export_off = @intCast(u32, export_off);
-        dyld.export_size = expected_size;
-
-        self.load_commands_dirty = true;
-    }
-    if (self.symtab_cmd_index == null) {
-        self.symtab_cmd_index = @intCast(u16, self.load_commands.items.len);
-
-        try self.load_commands.append(self.base.allocator, .{
-            .Symtab = .{
-                .cmd = macho.LC_SYMTAB,
-                .cmdsize = @sizeOf(macho.symtab_command),
-                .symoff = 0,
-                .nsyms = 0,
-                .stroff = 0,
-                .strsize = 0,
-            },
-        });
-
-        const symtab = &self.load_commands.items[self.symtab_cmd_index.?].Symtab;
-
-        const symtab_size = self.base.options.symbol_count_hint * @sizeOf(macho.nlist_64);
-        const symtab_off = self.findFreeSpaceLinkedit(symtab_size, @sizeOf(macho.nlist_64), null);
-        log.debug("found symbol table free space 0x{x} to 0x{x}", .{ symtab_off, symtab_off + symtab_size });
-        symtab.symoff = @intCast(u32, symtab_off);
-        symtab.nsyms = @intCast(u32, self.base.options.symbol_count_hint);
-
-        try self.strtab.append(self.base.allocator, 0);
-        const strtab_size = self.strtab.items.len;
-        const strtab_off = self.findFreeSpaceLinkedit(strtab_size, 1, symtab_off);
-        log.debug("found string table free space 0x{x} to 0x{x}", .{ strtab_off, strtab_off + strtab_size });
-        symtab.stroff = @intCast(u32, strtab_off);
-        symtab.strsize = @intCast(u32, strtab_size);
-
-        self.load_commands_dirty = true;
-        self.strtab_dirty = true;
-    }
-    if (self.dysymtab_cmd_index == null) {
-        self.dysymtab_cmd_index = @intCast(u16, self.load_commands.items.len);
-
-        // Preallocate space for indirect symbol table.
-        const indsymtab_size = self.base.options.symbol_count_hint * @sizeOf(u64); // Each entry is just a u64.
-        const indsymtab_off = self.findFreeSpaceLinkedit(indsymtab_size, @sizeOf(u64), null);
-
-        log.debug("found indirect symbol table free space 0x{x} to 0x{x}", .{ indsymtab_off, indsymtab_off + indsymtab_size });
-
-        try self.load_commands.append(self.base.allocator, .{
-            .Dysymtab = .{
-                .cmd = macho.LC_DYSYMTAB,
-                .cmdsize = @sizeOf(macho.dysymtab_command),
-                .ilocalsym = 0,
-                .nlocalsym = 0,
-                .iextdefsym = 0,
-                .nextdefsym = 0,
-                .iundefsym = 0,
-                .nundefsym = 0,
-                .tocoff = 0,
-                .ntoc = 0,
-                .modtaboff = 0,
-                .nmodtab = 0,
-                .extrefsymoff = 0,
-                .nextrefsyms = 0,
-                .indirectsymoff = @intCast(u32, indsymtab_off),
-                .nindirectsyms = @intCast(u32, self.base.options.symbol_count_hint),
-                .extreloff = 0,
-                .nextrel = 0,
-                .locreloff = 0,
-                .nlocrel = 0,
-            },
-        });
-        self.load_commands_dirty = true;
-    }
-    if (self.dylinker_cmd_index == null) {
-        self.dylinker_cmd_index = @intCast(u16, self.load_commands.items.len);
-        const cmdsize = @intCast(u32, mem.alignForwardGeneric(
-            u64,
-            @sizeOf(macho.dylinker_command) + mem.lenZ(DEFAULT_DYLD_PATH),
-            @sizeOf(u64),
-        ));
-        var dylinker_cmd = commands.emptyGenericCommandWithData(macho.dylinker_command{
-            .cmd = macho.LC_LOAD_DYLINKER,
-            .cmdsize = cmdsize,
-            .name = @sizeOf(macho.dylinker_command),
-        });
-        dylinker_cmd.data = try self.base.allocator.alloc(u8, cmdsize - dylinker_cmd.inner.name);
-        mem.set(u8, dylinker_cmd.data, 0);
-        mem.copy(u8, dylinker_cmd.data, mem.spanZ(DEFAULT_DYLD_PATH));
-        try self.load_commands.append(self.base.allocator, .{ .Dylinker = dylinker_cmd });
-        self.load_commands_dirty = true;
-    }
-    if (self.libsystem_cmd_index == null) {
-        self.libsystem_cmd_index = @intCast(u16, self.load_commands.items.len);
-
-        var dylib_cmd = try commands.createLoadDylibCommand(self.base.allocator, mem.spanZ(LIB_SYSTEM_PATH), 2, 0, 0);
-        errdefer dylib_cmd.deinit(self.base.allocator);
-
-        try self.load_commands.append(self.base.allocator, .{ .Dylib = dylib_cmd });
-
-        self.load_commands_dirty = true;
-    }
-    if (self.main_cmd_index == null) {
->>>>>>> f011f139
         self.main_cmd_index = @intCast(u16, self.load_commands.items.len);
         try self.load_commands.append(self.base.allocator, .{
             .Main = .{
@@ -5147,727 +3806,6 @@
                 .stacksize = 0,
             },
         });
-<<<<<<< HEAD
-=======
-        self.load_commands_dirty = true;
-    }
-    if (self.build_version_cmd_index == null) {
-        self.build_version_cmd_index = @intCast(u16, self.load_commands.items.len);
-        const cmdsize = @intCast(u32, mem.alignForwardGeneric(
-            u64,
-            @sizeOf(macho.build_version_command) + @sizeOf(macho.build_tool_version),
-            @sizeOf(u64),
-        ));
-        const ver = self.base.options.target.os.version_range.semver.min;
-        const version = ver.major << 16 | ver.minor << 8 | ver.patch;
-        const is_simulator_abi = self.base.options.target.abi == .simulator;
-        var cmd = commands.emptyGenericCommandWithData(macho.build_version_command{
-            .cmd = macho.LC_BUILD_VERSION,
-            .cmdsize = cmdsize,
-            .platform = switch (self.base.options.target.os.tag) {
-                .macos => macho.PLATFORM_MACOS,
-                .ios => if (is_simulator_abi) macho.PLATFORM_IOSSIMULATOR else macho.PLATFORM_IOS,
-                .watchos => if (is_simulator_abi) macho.PLATFORM_WATCHOSSIMULATOR else macho.PLATFORM_WATCHOS,
-                .tvos => if (is_simulator_abi) macho.PLATFORM_TVOSSIMULATOR else macho.PLATFORM_TVOS,
-                else => unreachable,
-            },
-            .minos = version,
-            .sdk = version,
-            .ntools = 1,
-        });
-        const ld_ver = macho.build_tool_version{
-            .tool = macho.TOOL_LD,
-            .version = 0x0,
-        };
-        cmd.data = try self.base.allocator.alloc(u8, cmdsize - @sizeOf(macho.build_version_command));
-        mem.set(u8, cmd.data, 0);
-        mem.copy(u8, cmd.data, mem.asBytes(&ld_ver));
-        try self.load_commands.append(self.base.allocator, .{ .BuildVersion = cmd });
-    }
-    if (self.source_version_cmd_index == null) {
-        self.source_version_cmd_index = @intCast(u16, self.load_commands.items.len);
-        try self.load_commands.append(self.base.allocator, .{
-            .SourceVersion = .{
-                .cmd = macho.LC_SOURCE_VERSION,
-                .cmdsize = @sizeOf(macho.source_version_command),
-                .version = 0x0,
-            },
-        });
-        self.load_commands_dirty = true;
-    }
-    if (self.uuid_cmd_index == null) {
-        self.uuid_cmd_index = @intCast(u16, self.load_commands.items.len);
-        var uuid_cmd: macho.uuid_command = .{
-            .cmd = macho.LC_UUID,
-            .cmdsize = @sizeOf(macho.uuid_command),
-            .uuid = undefined,
-        };
-        std.crypto.random.bytes(&uuid_cmd.uuid);
-        try self.load_commands.append(self.base.allocator, .{ .Uuid = uuid_cmd });
-        self.load_commands_dirty = true;
-    }
-    if (self.code_signature_cmd_index == null and self.requires_adhoc_codesig) {
-        self.code_signature_cmd_index = @intCast(u16, self.load_commands.items.len);
-        try self.load_commands.append(self.base.allocator, .{
-            .LinkeditData = .{
-                .cmd = macho.LC_CODE_SIGNATURE,
-                .cmdsize = @sizeOf(macho.linkedit_data_command),
-                .dataoff = 0,
-                .datasize = 0,
-            },
-        });
-        self.load_commands_dirty = true;
-    }
-    if (!self.strtab_dir.containsAdapted(@as([]const u8, "dyld_stub_binder"), StringIndexAdapter{
-        .bytes = &self.strtab,
-    })) {
-        const import_sym_index = @intCast(u32, self.undefs.items.len);
-        const n_strx = try self.makeString("dyld_stub_binder");
-        try self.undefs.append(self.base.allocator, .{
-            .n_strx = n_strx,
-            .n_type = macho.N_UNDF | macho.N_EXT,
-            .n_sect = 0,
-            .n_desc = @intCast(u8, 1) * macho.N_SYMBOL_RESOLVER,
-            .n_value = 0,
-        });
-        try self.symbol_resolver.putNoClobber(self.base.allocator, n_strx, .{
-            .where = .undef,
-            .where_index = import_sym_index,
-        });
-        const got_key = GotIndirectionKey{
-            .where = .undef,
-            .where_index = import_sym_index,
-        };
-        const got_index = @intCast(u32, self.got_entries.items.len);
-        try self.got_entries.append(self.base.allocator, got_key);
-        try self.got_entries_map.putNoClobber(self.base.allocator, got_key, got_index);
-        try self.writeGotEntry(got_index);
-        self.binding_info_dirty = true;
-    }
-    if (self.stub_helper_stubs_start_off == null) {
-        try self.writeStubHelperPreamble();
-    }
-}
-
-fn allocateTextBlock(self: *MachO, text_block: *TextBlock, new_block_size: u64, alignment: u64) !u64 {
-    const text_segment = &self.load_commands.items[self.text_segment_cmd_index.?].Segment;
-    const text_section = &text_segment.sections.items[self.text_section_index.?];
-    const new_block_ideal_capacity = padToIdeal(new_block_size);
-
-    // We use these to indicate our intention to update metadata, placing the new block,
-    // and possibly removing a free list node.
-    // It would be simpler to do it inside the for loop below, but that would cause a
-    // problem if an error was returned later in the function. So this action
-    // is actually carried out at the end of the function, when errors are no longer possible.
-    var block_placement: ?*TextBlock = null;
-    var free_list_removal: ?usize = null;
-
-    // First we look for an appropriately sized free list node.
-    // The list is unordered. We'll just take the first thing that works.
-    const vaddr = blk: {
-        var i: usize = 0;
-        while (i < self.text_block_free_list.items.len) {
-            const big_block = self.text_block_free_list.items[i];
-            // We now have a pointer to a live text block that has too much capacity.
-            // Is it enough that we could fit this new text block?
-            const sym = self.locals.items[big_block.local_sym_index];
-            const capacity = big_block.capacity(self.*);
-            const ideal_capacity = padToIdeal(capacity);
-            const ideal_capacity_end_vaddr = sym.n_value + ideal_capacity;
-            const capacity_end_vaddr = sym.n_value + capacity;
-            const new_start_vaddr_unaligned = capacity_end_vaddr - new_block_ideal_capacity;
-            const new_start_vaddr = mem.alignBackwardGeneric(u64, new_start_vaddr_unaligned, alignment);
-            if (new_start_vaddr < ideal_capacity_end_vaddr) {
-                // Additional bookkeeping here to notice if this free list node
-                // should be deleted because the block that it points to has grown to take up
-                // more of the extra capacity.
-                if (!big_block.freeListEligible(self.*)) {
-                    const bl = self.text_block_free_list.swapRemove(i);
-                    bl.deinit(self.base.allocator);
-                } else {
-                    i += 1;
-                }
-                continue;
-            }
-            // At this point we know that we will place the new block here. But the
-            // remaining question is whether there is still yet enough capacity left
-            // over for there to still be a free list node.
-            const remaining_capacity = new_start_vaddr - ideal_capacity_end_vaddr;
-            const keep_free_list_node = remaining_capacity >= min_text_capacity;
-
-            // Set up the metadata to be updated, after errors are no longer possible.
-            block_placement = big_block;
-            if (!keep_free_list_node) {
-                free_list_removal = i;
-            }
-            break :blk new_start_vaddr;
-        } else if (self.last_text_block) |last| {
-            const last_symbol = self.locals.items[last.local_sym_index];
-            // TODO We should pad out the excess capacity with NOPs. For executables,
-            // no padding seems to be OK, but it will probably not be for objects.
-            const ideal_capacity = padToIdeal(last.size);
-            const ideal_capacity_end_vaddr = last_symbol.n_value + ideal_capacity;
-            const new_start_vaddr = mem.alignForwardGeneric(u64, ideal_capacity_end_vaddr, alignment);
-            block_placement = last;
-            break :blk new_start_vaddr;
-        } else {
-            break :blk text_section.addr;
-        }
-    };
-
-    const expand_text_section = block_placement == null or block_placement.?.next == null;
-    if (expand_text_section) {
-        const needed_size = (vaddr + new_block_size) - text_section.addr;
-        assert(needed_size <= text_segment.inner.filesize); // TODO must move the entire text section.
-
-        self.last_text_block = text_block;
-        text_section.size = needed_size;
-        self.load_commands_dirty = true; // TODO Make more granular.
-
-        if (self.d_sym) |*ds| {
-            const debug_text_seg = &ds.load_commands.items[ds.text_segment_cmd_index.?].Segment;
-            const debug_text_sect = &debug_text_seg.sections.items[ds.text_section_index.?];
-            debug_text_sect.size = needed_size;
-            ds.load_commands_dirty = true;
-        }
-    }
-    text_block.size = new_block_size;
-
-    if (text_block.prev) |prev| {
-        prev.next = text_block.next;
-    }
-    if (text_block.next) |next| {
-        next.prev = text_block.prev;
-    }
-
-    if (block_placement) |big_block| {
-        text_block.prev = big_block;
-        text_block.next = big_block.next;
-        big_block.next = text_block;
-    } else {
-        text_block.prev = null;
-        text_block.next = null;
-    }
-    if (free_list_removal) |i| {
-        _ = self.text_block_free_list.swapRemove(i);
-    }
-
-    return vaddr;
-}
-
-pub fn addExternFn(self: *MachO, name: []const u8) !u32 {
-    const sym_name = try std.fmt.allocPrint(self.base.allocator, "_{s}", .{name});
-    defer self.base.allocator.free(sym_name);
-
-    if (self.strtab_dir.getKeyAdapted(@as([]const u8, sym_name), StringIndexAdapter{
-        .bytes = &self.strtab,
-    })) |n_strx| {
-        const resolv = self.symbol_resolver.get(n_strx) orelse unreachable;
-        return resolv.where_index;
-    }
-
-    log.debug("adding new extern function '{s}' with dylib ordinal 1", .{sym_name});
-    const import_sym_index = @intCast(u32, self.undefs.items.len);
-    const n_strx = try self.makeString(sym_name);
-    try self.undefs.append(self.base.allocator, .{
-        .n_strx = n_strx,
-        .n_type = macho.N_UNDF | macho.N_EXT,
-        .n_sect = 0,
-        .n_desc = @intCast(u8, 1) * macho.N_SYMBOL_RESOLVER,
-        .n_value = 0,
-    });
-    try self.symbol_resolver.putNoClobber(self.base.allocator, n_strx, .{
-        .where = .undef,
-        .where_index = import_sym_index,
-    });
-
-    const stubs_index = @intCast(u32, self.stubs.items.len);
-    try self.stubs.append(self.base.allocator, import_sym_index);
-    try self.stubs_map.putNoClobber(self.base.allocator, import_sym_index, stubs_index);
-
-    // TODO discuss this. The caller context expects codegen.InnerError{ OutOfMemory, CodegenFail },
-    // which obviously doesn't include file writing op errors. So instead of trying to write the stub
-    // entry right here and now, queue it up and dispose of when updating decl.
-    try self.pending_updates.append(self.base.allocator, .{
-        .kind = .stub,
-        .index = stubs_index,
-    });
-
-    return import_sym_index;
-}
-
-const NextSegmentAddressAndOffset = struct {
-    address: u64,
-    offset: u64,
-};
-
-fn nextSegmentAddressAndOffset(self: *MachO) NextSegmentAddressAndOffset {
-    var prev_segment_idx: ?usize = null; // We use optional here for safety.
-    for (self.load_commands.items) |cmd, i| {
-        if (cmd == .Segment) {
-            prev_segment_idx = i;
-        }
-    }
-    const prev_segment = self.load_commands.items[prev_segment_idx.?].Segment;
-    const address = prev_segment.inner.vmaddr + prev_segment.inner.vmsize;
-    const offset = prev_segment.inner.fileoff + prev_segment.inner.filesize;
-    return .{
-        .address = address,
-        .offset = offset,
-    };
-}
-
-fn allocatedSizeLinkedit(self: *MachO, start: u64) u64 {
-    assert(start > 0);
-    var min_pos: u64 = std.math.maxInt(u64);
-
-    // __LINKEDIT is a weird segment where sections get their own load commands so we
-    // special-case it.
-    if (self.dyld_info_cmd_index) |idx| {
-        const dyld_info = self.load_commands.items[idx].DyldInfoOnly;
-        if (dyld_info.rebase_off > start and dyld_info.rebase_off < min_pos) min_pos = dyld_info.rebase_off;
-        if (dyld_info.bind_off > start and dyld_info.bind_off < min_pos) min_pos = dyld_info.bind_off;
-        if (dyld_info.weak_bind_off > start and dyld_info.weak_bind_off < min_pos) min_pos = dyld_info.weak_bind_off;
-        if (dyld_info.lazy_bind_off > start and dyld_info.lazy_bind_off < min_pos) min_pos = dyld_info.lazy_bind_off;
-        if (dyld_info.export_off > start and dyld_info.export_off < min_pos) min_pos = dyld_info.export_off;
-    }
-
-    if (self.function_starts_cmd_index) |idx| {
-        const fstart = self.load_commands.items[idx].LinkeditData;
-        if (fstart.dataoff > start and fstart.dataoff < min_pos) min_pos = fstart.dataoff;
-    }
-
-    if (self.data_in_code_cmd_index) |idx| {
-        const dic = self.load_commands.items[idx].LinkeditData;
-        if (dic.dataoff > start and dic.dataoff < min_pos) min_pos = dic.dataoff;
-    }
-
-    if (self.dysymtab_cmd_index) |idx| {
-        const dysymtab = self.load_commands.items[idx].Dysymtab;
-        if (dysymtab.indirectsymoff > start and dysymtab.indirectsymoff < min_pos) min_pos = dysymtab.indirectsymoff;
-        // TODO Handle more dynamic symbol table sections.
-    }
-
-    if (self.symtab_cmd_index) |idx| {
-        const symtab = self.load_commands.items[idx].Symtab;
-        if (symtab.symoff > start and symtab.symoff < min_pos) min_pos = symtab.symoff;
-        if (symtab.stroff > start and symtab.stroff < min_pos) min_pos = symtab.stroff;
-    }
-
-    return min_pos - start;
-}
-inline fn checkForCollision(start: u64, end: u64, off: u64, size: u64) ?u64 {
-    const increased_size = padToIdeal(size);
-    const test_end = off + increased_size;
-    if (end > off and start < test_end) {
-        return test_end;
-    }
-    return null;
-}
-
-fn detectAllocCollisionLinkedit(self: *MachO, start: u64, size: u64) ?u64 {
-    const end = start + padToIdeal(size);
-
-    // __LINKEDIT is a weird segment where sections get their own load commands so we
-    // special-case it.
-    if (self.dyld_info_cmd_index) |idx| outer: {
-        if (self.load_commands.items.len == idx) break :outer;
-        const dyld_info = self.load_commands.items[idx].DyldInfoOnly;
-        if (checkForCollision(start, end, dyld_info.rebase_off, dyld_info.rebase_size)) |pos| {
-            return pos;
-        }
-        // Binding info
-        if (checkForCollision(start, end, dyld_info.bind_off, dyld_info.bind_size)) |pos| {
-            return pos;
-        }
-        // Weak binding info
-        if (checkForCollision(start, end, dyld_info.weak_bind_off, dyld_info.weak_bind_size)) |pos| {
-            return pos;
-        }
-        // Lazy binding info
-        if (checkForCollision(start, end, dyld_info.lazy_bind_off, dyld_info.lazy_bind_size)) |pos| {
-            return pos;
-        }
-        // Export info
-        if (checkForCollision(start, end, dyld_info.export_off, dyld_info.export_size)) |pos| {
-            return pos;
-        }
-    }
-
-    if (self.function_starts_cmd_index) |idx| outer: {
-        if (self.load_commands.items.len == idx) break :outer;
-        const fstart = self.load_commands.items[idx].LinkeditData;
-        if (checkForCollision(start, end, fstart.dataoff, fstart.datasize)) |pos| {
-            return pos;
-        }
-    }
-
-    if (self.data_in_code_cmd_index) |idx| outer: {
-        if (self.load_commands.items.len == idx) break :outer;
-        const dic = self.load_commands.items[idx].LinkeditData;
-        if (checkForCollision(start, end, dic.dataoff, dic.datasize)) |pos| {
-            return pos;
-        }
-    }
-
-    if (self.dysymtab_cmd_index) |idx| outer: {
-        if (self.load_commands.items.len == idx) break :outer;
-        const dysymtab = self.load_commands.items[idx].Dysymtab;
-        // Indirect symbol table
-        const nindirectsize = dysymtab.nindirectsyms * @sizeOf(u32);
-        if (checkForCollision(start, end, dysymtab.indirectsymoff, nindirectsize)) |pos| {
-            return pos;
-        }
-        // TODO Handle more dynamic symbol table sections.
-    }
-
-    if (self.symtab_cmd_index) |idx| outer: {
-        if (self.load_commands.items.len == idx) break :outer;
-        const symtab = self.load_commands.items[idx].Symtab;
-        // Symbol table
-        const symsize = symtab.nsyms * @sizeOf(macho.nlist_64);
-        if (checkForCollision(start, end, symtab.symoff, symsize)) |pos| {
-            return pos;
-        }
-        // String table
-        if (checkForCollision(start, end, symtab.stroff, symtab.strsize)) |pos| {
-            return pos;
-        }
-    }
-
-    return null;
-}
-
-fn findFreeSpaceLinkedit(self: *MachO, object_size: u64, min_alignment: u16, start: ?u64) u64 {
-    const linkedit = self.load_commands.items[self.linkedit_segment_cmd_index.?].Segment;
-    var st: u64 = start orelse linkedit.inner.fileoff;
-    while (self.detectAllocCollisionLinkedit(st, object_size)) |item_end| {
-        st = mem.alignForwardGeneric(u64, item_end, min_alignment);
-    }
-    return st;
-}
-
-fn writeGotEntry(self: *MachO, index: usize) !void {
-    const seg = &self.load_commands.items[self.data_const_segment_cmd_index.?].Segment;
-    const sect = &seg.sections.items[self.got_section_index.?];
-    const off = sect.offset + @sizeOf(u64) * index;
-
-    if (self.got_entries_count_dirty) {
-        // TODO relocate.
-        self.got_entries_count_dirty = false;
-    }
-
-    const got_entry = self.got_entries.items[index];
-    const sym = switch (got_entry.where) {
-        .local => self.locals.items[got_entry.where_index],
-        .undef => self.undefs.items[got_entry.where_index],
-    };
-    log.debug("writing offset table entry [ 0x{x} => 0x{x} ({s}) ]", .{
-        off,
-        sym.n_value,
-        self.getString(sym.n_strx),
-    });
-    try self.base.file.?.pwriteAll(mem.asBytes(&sym.n_value), off);
-}
-
-fn writeLazySymbolPointer(self: *MachO, index: u32) !void {
-    const text_segment = self.load_commands.items[self.text_segment_cmd_index.?].Segment;
-    const stub_helper = text_segment.sections.items[self.stub_helper_section_index.?];
-    const data_segment = self.load_commands.items[self.data_segment_cmd_index.?].Segment;
-    const la_symbol_ptr = data_segment.sections.items[self.la_symbol_ptr_section_index.?];
-
-    const stub_size: u4 = switch (self.base.options.target.cpu.arch) {
-        .x86_64 => 10,
-        .aarch64 => 3 * @sizeOf(u32),
-        else => unreachable,
-    };
-    const stub_off = self.stub_helper_stubs_start_off.? + index * stub_size;
-    const end = stub_helper.addr + stub_off - stub_helper.offset;
-    var buf: [@sizeOf(u64)]u8 = undefined;
-    mem.writeIntLittle(u64, &buf, end);
-    const off = la_symbol_ptr.offset + index * @sizeOf(u64);
-    log.debug("writing lazy symbol pointer entry 0x{x} at 0x{x}", .{ end, off });
-    try self.base.file.?.pwriteAll(&buf, off);
-}
-
-fn writeStubHelperPreamble(self: *MachO) !void {
-    const text_segment = &self.load_commands.items[self.text_segment_cmd_index.?].Segment;
-    const stub_helper = &text_segment.sections.items[self.stub_helper_section_index.?];
-    const data_const_segment = &self.load_commands.items[self.data_const_segment_cmd_index.?].Segment;
-    const got = &data_const_segment.sections.items[self.got_section_index.?];
-    const data_segment = &self.load_commands.items[self.data_segment_cmd_index.?].Segment;
-    const data = &data_segment.sections.items[self.data_section_index.?];
-
-    switch (self.base.options.target.cpu.arch) {
-        .x86_64 => {
-            const code_size = 15;
-            var code: [code_size]u8 = undefined;
-            // lea %r11, [rip + disp]
-            code[0] = 0x4c;
-            code[1] = 0x8d;
-            code[2] = 0x1d;
-            {
-                const target_addr = data.addr;
-                const displacement = try math.cast(u32, target_addr - stub_helper.addr - 7);
-                mem.writeIntLittle(u32, code[3..7], displacement);
-            }
-            // push %r11
-            code[7] = 0x41;
-            code[8] = 0x53;
-            // jmp [rip + disp]
-            code[9] = 0xff;
-            code[10] = 0x25;
-            {
-                const displacement = try math.cast(u32, got.addr - stub_helper.addr - code_size);
-                mem.writeIntLittle(u32, code[11..], displacement);
-            }
-            try self.base.file.?.pwriteAll(&code, stub_helper.offset);
-            self.stub_helper_stubs_start_off = stub_helper.offset + code_size;
-        },
-        .aarch64 => {
-            var code: [6 * @sizeOf(u32)]u8 = undefined;
-
-            data_blk_outer: {
-                const this_addr = stub_helper.addr;
-                const target_addr = data.addr;
-                data_blk: {
-                    const displacement = math.cast(i21, target_addr - this_addr) catch break :data_blk;
-                    // adr x17, disp
-                    mem.writeIntLittle(u32, code[0..4], aarch64.Instruction.adr(.x17, displacement).toU32());
-                    // nop
-                    mem.writeIntLittle(u32, code[4..8], aarch64.Instruction.nop().toU32());
-                    break :data_blk_outer;
-                }
-                data_blk: {
-                    const new_this_addr = this_addr + @sizeOf(u32);
-                    const displacement = math.cast(i21, target_addr - new_this_addr) catch break :data_blk;
-                    // nop
-                    mem.writeIntLittle(u32, code[0..4], aarch64.Instruction.nop().toU32());
-                    // adr x17, disp
-                    mem.writeIntLittle(u32, code[4..8], aarch64.Instruction.adr(.x17, displacement).toU32());
-                    break :data_blk_outer;
-                }
-                // Jump is too big, replace adr with adrp and add.
-                const this_page = @intCast(i32, this_addr >> 12);
-                const target_page = @intCast(i32, target_addr >> 12);
-                const pages = @intCast(i21, target_page - this_page);
-                // adrp x17, pages
-                mem.writeIntLittle(u32, code[0..4], aarch64.Instruction.adrp(.x17, pages).toU32());
-                const narrowed = @truncate(u12, target_addr);
-                mem.writeIntLittle(u32, code[4..8], aarch64.Instruction.add(.x17, .x17, narrowed, false).toU32());
-            }
-
-            // stp x16, x17, [sp, #-16]!
-            mem.writeIntLittle(u32, code[8..12], aarch64.Instruction.stp(
-                .x16,
-                .x17,
-                aarch64.Register.sp,
-                aarch64.Instruction.LoadStorePairOffset.pre_index(-16),
-            ).toU32());
-
-            binder_blk_outer: {
-                const this_addr = stub_helper.addr + 3 * @sizeOf(u32);
-                const target_addr = got.addr;
-                binder_blk: {
-                    const displacement = math.divExact(u64, target_addr - this_addr, 4) catch break :binder_blk;
-                    const literal = math.cast(u18, displacement) catch break :binder_blk;
-                    // ldr x16, label
-                    mem.writeIntLittle(u32, code[12..16], aarch64.Instruction.ldr(.x16, .{
-                        .literal = literal,
-                    }).toU32());
-                    // nop
-                    mem.writeIntLittle(u32, code[16..20], aarch64.Instruction.nop().toU32());
-                    break :binder_blk_outer;
-                }
-                binder_blk: {
-                    const new_this_addr = this_addr + @sizeOf(u32);
-                    const displacement = math.divExact(u64, target_addr - new_this_addr, 4) catch break :binder_blk;
-                    const literal = math.cast(u18, displacement) catch break :binder_blk;
-                    // nop
-                    mem.writeIntLittle(u32, code[12..16], aarch64.Instruction.nop().toU32());
-                    // ldr x16, label
-                    mem.writeIntLittle(u32, code[16..20], aarch64.Instruction.ldr(.x16, .{
-                        .literal = literal,
-                    }).toU32());
-                    break :binder_blk_outer;
-                }
-                // Jump is too big, replace ldr with adrp and ldr(register).
-                const this_page = @intCast(i32, this_addr >> 12);
-                const target_page = @intCast(i32, target_addr >> 12);
-                const pages = @intCast(i21, target_page - this_page);
-                // adrp x16, pages
-                mem.writeIntLittle(u32, code[12..16], aarch64.Instruction.adrp(.x16, pages).toU32());
-                const narrowed = @truncate(u12, target_addr);
-                const offset = try math.divExact(u12, narrowed, 8);
-                // ldr x16, x16, offset
-                mem.writeIntLittle(u32, code[16..20], aarch64.Instruction.ldr(.x16, .{
-                    .register = .{
-                        .rn = .x16,
-                        .offset = aarch64.Instruction.LoadStoreOffset.imm(offset),
-                    },
-                }).toU32());
-            }
-
-            // br x16
-            mem.writeIntLittle(u32, code[20..24], aarch64.Instruction.br(.x16).toU32());
-            try self.base.file.?.pwriteAll(&code, stub_helper.offset);
-            self.stub_helper_stubs_start_off = stub_helper.offset + code.len;
-        },
-        else => unreachable,
-    }
-}
-
-fn writeStub(self: *MachO, index: u32) !void {
-    const text_segment = self.load_commands.items[self.text_segment_cmd_index.?].Segment;
-    const stubs = text_segment.sections.items[self.stubs_section_index.?];
-    const data_segment = self.load_commands.items[self.data_segment_cmd_index.?].Segment;
-    const la_symbol_ptr = data_segment.sections.items[self.la_symbol_ptr_section_index.?];
-
-    const stub_off = stubs.offset + index * stubs.reserved2;
-    const stub_addr = stubs.addr + index * stubs.reserved2;
-    const la_ptr_addr = la_symbol_ptr.addr + index * @sizeOf(u64);
-
-    log.debug("writing stub at 0x{x}", .{stub_off});
-
-    var code = try self.base.allocator.alloc(u8, stubs.reserved2);
-    defer self.base.allocator.free(code);
-
-    switch (self.base.options.target.cpu.arch) {
-        .x86_64 => {
-            assert(la_ptr_addr >= stub_addr + stubs.reserved2);
-            const displacement = try math.cast(u32, la_ptr_addr - stub_addr - stubs.reserved2);
-            // jmp
-            code[0] = 0xff;
-            code[1] = 0x25;
-            mem.writeIntLittle(u32, code[2..][0..4], displacement);
-        },
-        .aarch64 => {
-            assert(la_ptr_addr >= stub_addr);
-            outer: {
-                const this_addr = stub_addr;
-                const target_addr = la_ptr_addr;
-                inner: {
-                    const displacement = math.divExact(u64, target_addr - this_addr, 4) catch break :inner;
-                    const literal = math.cast(u18, displacement) catch break :inner;
-                    // ldr x16, literal
-                    mem.writeIntLittle(u32, code[0..4], aarch64.Instruction.ldr(.x16, .{
-                        .literal = literal,
-                    }).toU32());
-                    // nop
-                    mem.writeIntLittle(u32, code[4..8], aarch64.Instruction.nop().toU32());
-                    break :outer;
-                }
-                inner: {
-                    const new_this_addr = this_addr + @sizeOf(u32);
-                    const displacement = math.divExact(u64, target_addr - new_this_addr, 4) catch break :inner;
-                    const literal = math.cast(u18, displacement) catch break :inner;
-                    // nop
-                    mem.writeIntLittle(u32, code[0..4], aarch64.Instruction.nop().toU32());
-                    // ldr x16, literal
-                    mem.writeIntLittle(u32, code[4..8], aarch64.Instruction.ldr(.x16, .{
-                        .literal = literal,
-                    }).toU32());
-                    break :outer;
-                }
-                // Use adrp followed by ldr(register).
-                const this_page = @intCast(i32, this_addr >> 12);
-                const target_page = @intCast(i32, target_addr >> 12);
-                const pages = @intCast(i21, target_page - this_page);
-                // adrp x16, pages
-                mem.writeIntLittle(u32, code[0..4], aarch64.Instruction.adrp(.x16, pages).toU32());
-                const narrowed = @truncate(u12, target_addr);
-                const offset = try math.divExact(u12, narrowed, 8);
-                // ldr x16, x16, offset
-                mem.writeIntLittle(u32, code[4..8], aarch64.Instruction.ldr(.x16, .{
-                    .register = .{
-                        .rn = .x16,
-                        .offset = aarch64.Instruction.LoadStoreOffset.imm(offset),
-                    },
-                }).toU32());
-            }
-            // br x16
-            mem.writeIntLittle(u32, code[8..12], aarch64.Instruction.br(.x16).toU32());
-        },
-        else => unreachable,
-    }
-    try self.base.file.?.pwriteAll(code, stub_off);
-}
-
-fn writeStubInStubHelper(self: *MachO, index: u32) !void {
-    const text_segment = self.load_commands.items[self.text_segment_cmd_index.?].Segment;
-    const stub_helper = text_segment.sections.items[self.stub_helper_section_index.?];
-
-    const stub_size: u4 = switch (self.base.options.target.cpu.arch) {
-        .x86_64 => 10,
-        .aarch64 => 3 * @sizeOf(u32),
-        else => unreachable,
-    };
-    const stub_off = self.stub_helper_stubs_start_off.? + index * stub_size;
-
-    var code = try self.base.allocator.alloc(u8, stub_size);
-    defer self.base.allocator.free(code);
-
-    switch (self.base.options.target.cpu.arch) {
-        .x86_64 => {
-            const displacement = try math.cast(
-                i32,
-                @intCast(i64, stub_helper.offset) - @intCast(i64, stub_off) - stub_size,
-            );
-            // pushq
-            code[0] = 0x68;
-            mem.writeIntLittle(u32, code[1..][0..4], 0x0); // Just a placeholder populated in `populateLazyBindOffsetsInStubHelper`.
-            // jmpq
-            code[5] = 0xe9;
-            mem.writeIntLittle(u32, code[6..][0..4], @bitCast(u32, displacement));
-        },
-        .aarch64 => {
-            const literal = blk: {
-                const div_res = try math.divExact(u64, stub_size - @sizeOf(u32), 4);
-                break :blk try math.cast(u18, div_res);
-            };
-            // ldr w16, literal
-            mem.writeIntLittle(u32, code[0..4], aarch64.Instruction.ldr(.w16, .{
-                .literal = literal,
-            }).toU32());
-            const displacement = try math.cast(i28, @intCast(i64, stub_helper.offset) - @intCast(i64, stub_off) - 4);
-            // b disp
-            mem.writeIntLittle(u32, code[4..8], aarch64.Instruction.b(displacement).toU32());
-            // Just a placeholder populated in `populateLazyBindOffsetsInStubHelper`.
-            mem.writeIntLittle(u32, code[8..12], 0x0);
-        },
-        else => unreachable,
-    }
-    try self.base.file.?.pwriteAll(code, stub_off);
-}
-
-fn relocateSymbolTable(self: *MachO) !void {
-    const symtab = &self.load_commands.items[self.symtab_cmd_index.?].Symtab;
-    const nlocals = self.locals.items.len;
-    const nglobals = self.globals.items.len;
-    const nundefs = self.undefs.items.len;
-    const nsyms = nlocals + nglobals + nundefs;
-
-    if (symtab.nsyms < nsyms) {
-        const needed_size = nsyms * @sizeOf(macho.nlist_64);
-        if (needed_size > self.allocatedSizeLinkedit(symtab.symoff)) {
-            // Move the entire symbol table to a new location
-            const new_symoff = self.findFreeSpaceLinkedit(needed_size, @alignOf(macho.nlist_64), null);
-            const existing_size = symtab.nsyms * @sizeOf(macho.nlist_64);
-
-            log.debug("relocating symbol table from 0x{x}-0x{x} to 0x{x}-0x{x}", .{
-                symtab.symoff,
-                symtab.symoff + existing_size,
-                new_symoff,
-                new_symoff + existing_size,
-            });
-
-            const amt = try self.base.file.?.copyRangeAll(symtab.symoff, self.base.file.?, new_symoff, existing_size);
-            if (amt != existing_size) return error.InputOutput;
-            symtab.symoff = @intCast(u32, new_symoff);
-            self.strtab_needs_relocation = true;
-        }
-        symtab.nsyms = @intCast(u32, nsyms);
->>>>>>> f011f139
         self.load_commands_dirty = true;
     }
 
@@ -6294,8 +4232,8 @@
     const sym_name = try std.fmt.allocPrint(self.base.allocator, "_{s}", .{name});
     defer self.base.allocator.free(sym_name);
 
-    if (self.strtab_dir.getAdapted(@as([]const u8, sym_name), StringSliceAdapter{
-        .strtab = &self.strtab,
+    if (self.strtab_dir.getKeyAdapted(@as([]const u8, sym_name), StringIndexAdapter{
+        .bytes = &self.strtab,
     })) |n_strx| {
         const resolv = self.symbol_resolver.get(n_strx) orelse unreachable;
         return resolv.where_index;
