// This file contains thin wrappers around OS-specific APIs, with these
// specific goals in mind:
// * Convert "errno"-style error codes into Zig errors.
// * When null-terminated byte buffers are required, provide APIs which accept
//   slices as well as APIs which accept null-terminated byte buffers. Same goes
//   for UTF-16LE encoding.
// * Where operating systems share APIs, e.g. POSIX, these thin wrappers provide
//   cross platform abstracting.
// * When there exists a corresponding libc function and linking libc, the libc
//   implementation is used. Exceptions are made for known buggy areas of libc.
//   On Linux libc can be side-stepped by using `std.os.linux` directly.
// * For Windows, this file represents the API that libc would provide for
//   Windows. For thin wrappers around Windows-specific APIs, see `std.os.windows`.
// Note: The Zig standard library does not support POSIX thread cancellation, and
// in general EINTR is handled by trying again.

const root = @import("root");
const std = @import("std.zig");
const builtin = @import("builtin");
const assert = std.debug.assert;
const math = std.math;
const mem = std.mem;
const elf = std.elf;
const dl = @import("dynamic_library.zig");
const MAX_PATH_BYTES = std.fs.MAX_PATH_BYTES;

pub const darwin = @import("os/darwin.zig");
pub const dragonfly = @import("os/dragonfly.zig");
pub const freebsd = @import("os/freebsd.zig");
pub const netbsd = @import("os/netbsd.zig");
pub const linux = @import("os/linux.zig");
pub const uefi = @import("os/uefi.zig");
pub const wasi = @import("os/wasi.zig");
pub const windows = @import("os/windows.zig");

comptime {
    assert(@import("std") == std); // std lib tests require --override-lib-dir
}

test "" {
    _ = darwin;
    _ = freebsd;
    _ = linux;
    _ = netbsd;
    _ = uefi;
    _ = wasi;
    _ = windows;

    _ = @import("os/test.zig");
}

/// Applications can override the `system` API layer in their root source file.
/// Otherwise, when linking libc, this is the C API.
/// When not linking libc, it is the OS-specific system interface.
pub const system = if (@hasDecl(root, "os") and root.os != @This())
    root.os.system
else if (builtin.link_libc)
    std.c
else switch (builtin.os.tag) {
    .macosx, .ios, .watchos, .tvos => darwin,
    .freebsd => freebsd,
    .linux => linux,
    .netbsd => netbsd,
    .dragonfly => dragonfly,
    .wasi => wasi,
    .windows => windows,
    else => struct {},
};

pub usingnamespace @import("os/bits.zig");

/// See also `getenv`. Populated by startup code before main().
/// TODO this is a footgun because the value will be undefined when using `zig build-lib`.
/// https://github.com/ziglang/zig/issues/4524
pub var environ: [][*:0]u8 = undefined;

/// Populated by startup code before main().
/// Not available on Windows. See `std.process.args`
/// for obtaining the process arguments.
pub var argv: [][*:0]u8 = undefined;

/// To obtain errno, call this function with the return value of the
/// system function call. For some systems this will obtain the value directly
/// from the return code; for others it will use a thread-local errno variable.
/// Therefore, this function only returns a well-defined value when it is called
/// directly after the system function call which one wants to learn the errno
/// value of.
pub const errno = system.getErrno;

/// Closes the file descriptor.
/// This function is not capable of returning any indication of failure. An
/// application which wants to ensure writes have succeeded before closing
/// must call `fsync` before `close`.
/// Note: The Zig standard library does not support POSIX thread cancellation.
pub fn close(fd: fd_t) void {
    if (builtin.os.tag == .windows) {
        return windows.CloseHandle(fd);
    }
    if (builtin.os.tag == .wasi) {
        _ = wasi.fd_close(fd);
    }
    if (comptime std.Target.current.isDarwin()) {
        // This avoids the EINTR problem.
        switch (darwin.getErrno(darwin.@"close$NOCANCEL"(fd))) {
            EBADF => unreachable, // Always a race condition.
            else => return,
        }
    }
    switch (errno(system.close(fd))) {
        EBADF => unreachable, // Always a race condition.
        EINTR => return, // This is still a success. See https://github.com/ziglang/zig/issues/2425
        else => return,
    }
}

pub const GetRandomError = OpenError;

/// Obtain a series of random bytes. These bytes can be used to seed user-space
/// random number generators or for cryptographic purposes.
/// When linking against libc, this calls the
/// appropriate OS-specific library call. Otherwise it uses the zig standard
/// library implementation.
pub fn getrandom(buffer: []u8) GetRandomError!void {
    if (builtin.os.tag == .windows) {
        return windows.RtlGenRandom(buffer);
    }
    if (builtin.os.tag == .linux or builtin.os.tag == .freebsd) {
        var buf = buffer;
        const use_c = builtin.os.tag != .linux or
            std.c.versionCheck(builtin.Version{ .major = 2, .minor = 25, .patch = 0 }).ok;

        while (buf.len != 0) {
            var err: u16 = undefined;

            const num_read = if (use_c) blk: {
                const rc = std.c.getrandom(buf.ptr, buf.len, 0);
                err = std.c.getErrno(rc);
                break :blk @bitCast(usize, rc);
            } else blk: {
                const rc = linux.getrandom(buf.ptr, buf.len, 0);
                err = linux.getErrno(rc);
                break :blk rc;
            };

            switch (err) {
                0 => buf = buf[num_read..],
                EINVAL => unreachable,
                EFAULT => unreachable,
                EINTR => continue,
                ENOSYS => return getRandomBytesDevURandom(buf),
                else => return unexpectedErrno(err),
            }
        }
        return;
    }
    if (builtin.os.tag == .wasi) {
        switch (wasi.random_get(buffer.ptr, buffer.len)) {
            0 => return,
            else => |err| return unexpectedErrno(err),
        }
    }
    return getRandomBytesDevURandom(buffer);
}

fn getRandomBytesDevURandom(buf: []u8) !void {
    const fd = try openZ("/dev/urandom", O_RDONLY | O_CLOEXEC, 0);
    defer close(fd);

    const st = try fstat(fd);
    if (!S_ISCHR(st.mode)) {
        return error.NoDevice;
    }

    const file = std.fs.File{
        .handle = fd,
        .io_mode = .blocking,
        .async_block_allowed = std.fs.File.async_block_allowed_yes,
    };
    const stream = file.inStream();
    stream.readNoEof(buf) catch return error.Unexpected;
}

/// Causes abnormal process termination.
/// If linking against libc, this calls the abort() libc function. Otherwise
/// it raises SIGABRT followed by SIGKILL and finally lo
pub fn abort() noreturn {
    @setCold(true);
    // MSVCRT abort() sometimes opens a popup window which is undesirable, so
    // even when linking libc on Windows we use our own abort implementation.
    // See https://github.com/ziglang/zig/issues/2071 for more details.
    if (builtin.os.tag == .windows) {
        if (builtin.mode == .Debug) {
            @breakpoint();
        }
        windows.kernel32.ExitProcess(3);
    }
    if (!builtin.link_libc and builtin.os.tag == .linux) {
        raise(SIGABRT) catch {};

        // TODO the rest of the implementation of abort() from musl libc here

        raise(SIGKILL) catch {};
        exit(127);
    }
    if (builtin.os.tag == .uefi) {
        exit(0); // TODO choose appropriate exit code
    }
    if (builtin.os.tag == .wasi) {
        @breakpoint();
        exit(1);
    }

    system.abort();
}

pub const RaiseError = UnexpectedError;

pub fn raise(sig: u8) RaiseError!void {
    if (builtin.link_libc) {
        switch (errno(system.raise(sig))) {
            0 => return,
            else => |err| return unexpectedErrno(err),
        }
    }

    if (builtin.os.tag == .linux) {
        var set: linux.sigset_t = undefined;
        // block application signals
        _ = linux.sigprocmask(SIG_BLOCK, &linux.app_mask, &set);

        const tid = linux.gettid();
        const rc = linux.tkill(tid, sig);

        // restore signal mask
        _ = linux.sigprocmask(SIG_SETMASK, &set, null);

        switch (errno(rc)) {
            0 => return,
            else => |err| return unexpectedErrno(err),
        }
    }

    @compileError("std.os.raise unimplemented for this target");
}

pub const KillError = error{PermissionDenied} || UnexpectedError;

pub fn kill(pid: pid_t, sig: u8) KillError!void {
    switch (errno(system.kill(pid, sig))) {
        0 => return,
        EINVAL => unreachable, // invalid signal
        EPERM => return error.PermissionDenied,
        ESRCH => unreachable, // always a race condition
        else => |err| return unexpectedErrno(err),
    }
}

/// Exits the program cleanly with the specified status code.
pub fn exit(status: u8) noreturn {
    if (builtin.link_libc) {
        system.exit(status);
    }
    if (builtin.os.tag == .windows) {
        windows.kernel32.ExitProcess(status);
    }
    if (builtin.os.tag == .wasi) {
        wasi.proc_exit(status);
    }
    if (builtin.os.tag == .linux and !builtin.single_threaded) {
        linux.exit_group(status);
    }
    if (builtin.os.tag == .uefi) {
        // exit() is only avaliable if exitBootServices() has not been called yet.
        // This call to exit should not fail, so we don't care about its return value.
        if (uefi.system_table.boot_services) |bs| {
            _ = bs.exit(uefi.handle, @intToEnum(uefi.Status, status), 0, null);
        }
        // If we can't exit, reboot the system instead.
        uefi.system_table.runtime_services.resetSystem(uefi.tables.ResetType.ResetCold, @intToEnum(uefi.Status, status), 0, null);
    }
    system.exit(status);
}

pub const ReadError = error{
    InputOutput,
    SystemResources,
    IsDir,
    OperationAborted,
    BrokenPipe,
    ConnectionResetByPeer,

    /// This error occurs when no global event loop is configured,
    /// and reading from the file descriptor would block.
    WouldBlock,
} || UnexpectedError;

/// Returns the number of bytes that were read, which can be less than
/// buf.len. If 0 bytes were read, that means EOF.
/// If the application has a global event loop enabled, EAGAIN is handled
/// via the event loop. Otherwise EAGAIN results in error.WouldBlock.
///
/// Linux has a limit on how many bytes may be transferred in one `read` call, which is `0x7ffff000`
/// on both 64-bit and 32-bit systems. This is due to using a signed C int as the return value, as
/// well as stuffing the errno codes into the last `4096` values. This is noted on the `read` man page.
/// For POSIX the limit is `math.maxInt(isize)`.
pub fn read(fd: fd_t, buf: []u8) ReadError!usize {
    if (builtin.os.tag == .windows) {
        return windows.ReadFile(fd, buf, null, false);
    }

    if (builtin.os.tag == .wasi and !builtin.link_libc) {
        const iovs = [1]iovec{iovec{
            .iov_base = buf.ptr,
            .iov_len = buf.len,
        }};

        var nread: usize = undefined;
        switch (wasi.fd_read(fd, &iovs, iovs.len, &nread)) {
            0 => return nread,
            else => |err| return unexpectedErrno(err),
        }
    }

    // Prevents EINVAL.
    const max_count = switch (std.Target.current.os.tag) {
        .linux => 0x7ffff000,
        else => math.maxInt(isize),
    };
    const adjusted_len = math.min(max_count, buf.len);

    while (true) {
        const rc = system.read(fd, buf.ptr, adjusted_len);
        switch (errno(rc)) {
            0 => return @intCast(usize, rc),
            EINTR => continue,
            EINVAL => unreachable,
            EFAULT => unreachable,
            EAGAIN => if (std.event.Loop.instance) |loop| {
                loop.waitUntilFdReadable(fd);
                continue;
            } else {
                return error.WouldBlock;
            },
            EBADF => unreachable, // Always a race condition.
            EIO => return error.InputOutput,
            EISDIR => return error.IsDir,
            ENOBUFS => return error.SystemResources,
            ENOMEM => return error.SystemResources,
            ECONNRESET => return error.ConnectionResetByPeer,
            else => |err| return unexpectedErrno(err),
        }
    }
    return index;
}

/// Number of bytes read is returned. Upon reading end-of-file, zero is returned.
///
/// For POSIX systems, if the application has a global event loop enabled, EAGAIN is handled
/// via the event loop. Otherwise EAGAIN results in `error.WouldBlock`.
/// On Windows, if the application has a global event loop enabled, I/O Completion Ports are
/// used to perform the I/O. `error.WouldBlock` is not possible on Windows.
///
/// This operation is non-atomic on the following systems:
/// * Windows
/// On these systems, the read races with concurrent writes to the same file descriptor.
pub fn readv(fd: fd_t, iov: []const iovec) ReadError!usize {
    if (std.Target.current.os.tag == .windows) {
        // TODO does Windows have a way to read an io vector?
        if (iov.len == 0) return @as(usize, 0);
        const first = iov[0];
        return read(fd, first.iov_base[0..first.iov_len]);
    }
    
    const iov_count = math.cast(u31, iov.len) catch math.maxInt(u31);
    while (true) {
        // TODO handle the case when iov_len is too large and get rid of this @intCast
        const rc = system.readv(fd, iov.ptr, iov_count);
        switch (errno(rc)) {
            0 => return @intCast(usize, rc),
            EINTR => continue,
            EINVAL => unreachable,
            EFAULT => unreachable,
            EAGAIN => if (std.event.Loop.instance) |loop| {
                loop.waitUntilFdReadable(fd);
                continue;
            } else {
                return error.WouldBlock;
            },
            EBADF => unreachable, // always a race condition
            EIO => return error.InputOutput,
            EISDIR => return error.IsDir,
            ENOBUFS => return error.SystemResources,
            ENOMEM => return error.SystemResources,
            else => |err| return unexpectedErrno(err),
        }
    }
}

pub const PReadError = ReadError || error{Unseekable};

/// Number of bytes read is returned. Upon reading end-of-file, zero is returned.
///
/// Retries when interrupted by a signal.
///
/// For POSIX systems, if the application has a global event loop enabled, EAGAIN is handled
/// via the event loop. Otherwise EAGAIN results in `error.WouldBlock`.
/// On Windows, if the application has a global event loop enabled, I/O Completion Ports are
/// used to perform the I/O. `error.WouldBlock` is not possible on Windows.
pub fn pread(fd: fd_t, buf: []u8, offset: u64) PReadError!usize {
    if (builtin.os.tag == .windows) {
        return windows.ReadFile(fd, buf, offset, false);
    }

    while (true) {
        const rc = system.pread(fd, buf.ptr, buf.len, offset);
        switch (errno(rc)) {
            0 => return @intCast(usize, rc),
            EINTR => continue,
            EINVAL => unreachable,
            EFAULT => unreachable,
            EAGAIN => if (std.event.Loop.instance) |loop| {
                loop.waitUntilFdReadable(fd);
                continue;
            } else {
                return error.WouldBlock;
            },
            EBADF => unreachable, // Always a race condition.
            EIO => return error.InputOutput,
            EISDIR => return error.IsDir,
            ENOBUFS => return error.SystemResources,
            ENOMEM => return error.SystemResources,
            ECONNRESET => return error.ConnectionResetByPeer,
            ENXIO => return error.Unseekable,
            ESPIPE => return error.Unseekable,
            EOVERFLOW => return error.Unseekable,
            else => |err| return unexpectedErrno(err),
        }
    }
    return index;
}

pub const TruncateError = error{
    FileTooBig,
    InputOutput,
    CannotTruncate,
    FileBusy,
} || UnexpectedError;

pub fn ftruncate(fd: fd_t, length: u64) TruncateError!void {
    if (std.Target.current.os.tag == .windows) {
        var io_status_block: windows.IO_STATUS_BLOCK = undefined;
        var eof_info = windows.FILE_END_OF_FILE_INFORMATION{
            .EndOfFile = @bitCast(windows.LARGE_INTEGER, length),
        };

        const rc = windows.ntdll.NtSetInformationFile(
            fd,
            &io_status_block,
            &eof_info,
            @sizeOf(windows.FILE_END_OF_FILE_INFORMATION),
            .FileEndOfFileInformation,
        );

        switch (rc) {
            .SUCCESS => return,
            .INVALID_HANDLE => unreachable, // Handle not open for writing
            .ACCESS_DENIED => return error.CannotTruncate,
            else => return windows.unexpectedStatus(rc),
        }
    }

    while (true) {
        const rc = if (builtin.link_libc)
            if (std.Target.current.os.tag == .linux)
                system.ftruncate64(fd, @bitCast(off_t, length))
            else
                system.ftruncate(fd, @bitCast(off_t, length))
        else
            system.ftruncate(fd, length);

        switch (errno(rc)) {
            0 => return,
            EINTR => continue,
            EFBIG => return error.FileTooBig,
            EIO => return error.InputOutput,
            EPERM => return error.CannotTruncate,
            ETXTBSY => return error.FileBusy,
            EBADF => unreachable, // Handle not open for writing
            EINVAL => unreachable, // Handle not open for writing
            else => |err| return unexpectedErrno(err),
        }
    }
}

/// Number of bytes read is returned. Upon reading end-of-file, zero is returned.
///
/// Retries when interrupted by a signal.
///
/// For POSIX systems, if the application has a global event loop enabled, EAGAIN is handled
/// via the event loop. Otherwise EAGAIN results in `error.WouldBlock`.
/// On Windows, if the application has a global event loop enabled, I/O Completion Ports are
/// used to perform the I/O. `error.WouldBlock` is not possible on Windows.
///
/// This operation is non-atomic on the following systems:
/// * Darwin
/// * Windows
/// On these systems, the read races with concurrent writes to the same file descriptor.
pub fn preadv(fd: fd_t, iov: []const iovec, offset: u64) PReadError!usize {
    const have_pread_but_not_preadv = switch (std.Target.current.os.tag) {
        .windows, .macosx, .ios, .watchos, .tvos => true,
        else => false,
    };
    if (have_pread_but_not_preadv) {
        // We could loop here; but proper usage of `preadv` must handle partial reads anyway.
        // So we simply read into the first vector only.
        if (iov.len == 0) return @as(usize, 0);
        const first = iov[0];
        return pread(fd, first.iov_base[0..first.iov_len], offset);
    }

    const iov_count = math.cast(u31, iov.len) catch math.maxInt(u31);

    while (true) {
        const rc = system.preadv(fd, iov.ptr, iov_count, offset);
        switch (errno(rc)) {
            0 => return @bitCast(usize, rc),
            EINTR => continue,
            EINVAL => unreachable,
            EFAULT => unreachable,
            EAGAIN => if (std.event.Loop.instance) |loop| {
                loop.waitUntilFdReadable(fd);
                continue;
            } else {
                return error.WouldBlock;
            },
            EBADF => unreachable, // always a race condition
            EIO => return error.InputOutput,
            EISDIR => return error.IsDir,
            ENOBUFS => return error.SystemResources,
            ENOMEM => return error.SystemResources,
            ENXIO => return error.Unseekable,
            ESPIPE => return error.Unseekable,
            EOVERFLOW => return error.Unseekable,
            else => |err| return unexpectedErrno(err),
        }
    }
}

pub const WriteError = error{
    DiskQuota,
    FileTooBig,
    InputOutput,
    NoSpaceLeft,
    AccessDenied,
    BrokenPipe,
    SystemResources,
    OperationAborted,

    /// This error occurs when no global event loop is configured,
    /// and reading from the file descriptor would block.
    WouldBlock,
} || UnexpectedError;

/// Write to a file descriptor.
/// Retries when interrupted by a signal.
/// Returns the number of bytes written. If nonzero bytes were supplied, this will be nonzero.
///
/// Note that a successful write() may transfer fewer than count bytes.  Such partial  writes  can
/// occur  for  various reasons; for example, because there was insufficient space on the disk
/// device to write all of the requested bytes, or because a blocked write() to a socket,  pipe,  or
/// similar  was  interrupted by a signal handler after it had transferred some, but before it had
/// transferred all of the requested bytes.  In the event of a partial write, the caller can  make
/// another  write() call to transfer the remaining bytes.  The subsequent call will either
/// transfer further bytes or may result in an error (e.g., if the disk is now full).
///
/// For POSIX systems, if the application has a global event loop enabled, EAGAIN is handled
/// via the event loop. Otherwise EAGAIN results in `error.WouldBlock`.
/// On Windows, if the application has a global event loop enabled, I/O Completion Ports are
/// used to perform the I/O. `error.WouldBlock` is not possible on Windows.
///
/// Linux has a limit on how many bytes may be transferred in one `write` call, which is `0x7ffff000`
/// on both 64-bit and 32-bit systems. This is due to using a signed C int as the return value, as
/// well as stuffing the errno codes into the last `4096` values. This is noted on the `write` man page.
/// The corresponding POSIX limit is `math.maxInt(isize)`.
pub fn write(fd: fd_t, bytes: []const u8) WriteError!usize {
    if (builtin.os.tag == .windows) {
        return windows.WriteFile(fd, bytes, null, false);
    }

    if (builtin.os.tag == .wasi and !builtin.link_libc) {
        const ciovs = [1]iovec_const{iovec_const{
            .iov_base = bytes.ptr,
            .iov_len = bytes.len,
        }};
        var nwritten: usize = undefined;
        switch (wasi.fd_write(fd, &ciovs, ciovs.len, &nwritten)) {
            0 => return nwritten,
            else => |err| return unexpectedErrno(err),
        }
    }

    const max_count = switch (std.Target.current.os.tag) {
        .linux => 0x7ffff000,
        else => math.maxInt(isize),
    };
    const adjusted_len = math.min(max_count, bytes.len);

    while (true) {
        const rc = system.write(fd, bytes.ptr, adjusted_len);
        switch (errno(rc)) {
            0 => return @intCast(usize, rc),
            EINTR => continue,
            EINVAL => unreachable,
            EFAULT => unreachable,
            EAGAIN => if (std.event.Loop.instance) |loop| {
                loop.waitUntilFdWritable(fd);
                continue;
            } else {
                return error.WouldBlock;
            },
            EBADF => unreachable, // Always a race condition.
            EDESTADDRREQ => unreachable, // `connect` was never called.
            EDQUOT => return error.DiskQuota,
            EFBIG => return error.FileTooBig,
            EIO => return error.InputOutput,
            ENOSPC => return error.NoSpaceLeft,
            EPERM => return error.AccessDenied,
            EPIPE => return error.BrokenPipe,
            else => |err| return unexpectedErrno(err),
        }
    }
}

/// Write multiple buffers to a file descriptor.
/// Retries when interrupted by a signal.
/// Returns the number of bytes written. If nonzero bytes were supplied, this will be nonzero.
///
/// Note that a successful write() may transfer fewer bytes than supplied.  Such partial  writes  can
/// occur  for  various reasons; for example, because there was insufficient space on the disk
/// device to write all of the requested bytes, or because a blocked write() to a socket,  pipe,  or
/// similar  was  interrupted by a signal handler after it had transferred some, but before it had
/// transferred all of the requested bytes.  In the event of a partial write, the caller can  make
/// another  write() call to transfer the remaining bytes.  The subsequent call will either
/// transfer further bytes or may result in an error (e.g., if the disk is now full).
///
/// For POSIX systems, if the application has a global event loop enabled, EAGAIN is handled
/// via the event loop. Otherwise EAGAIN results in `error.WouldBlock`.
/// On Windows, if the application has a global event loop enabled, I/O Completion Ports are
/// used to perform the I/O. `error.WouldBlock` is not possible on Windows.
///
/// If `iov.len` is larger than will fit in a `u31`, a partial write will occur.
pub fn writev(fd: fd_t, iov: []const iovec_const) WriteError!usize {
    if (std.Target.current.os.tag == .windows) {
        // TODO does Windows have a way to write an io vector?
        if (iov.len == 0) return @as(usize, 0);
        const first = iov[0];
        return write(fd, first.iov_base[0..first.iov_len]);
    }

    const iov_count = math.cast(u31, iov.len) catch math.maxInt(u31);
    while (true) {
        const rc = system.writev(fd, iov.ptr, iov_count);
        switch (errno(rc)) {
            0 => return @intCast(usize, rc),
            EINTR => continue,
            EINVAL => unreachable,
            EFAULT => unreachable,
            EAGAIN => if (std.event.Loop.instance) |loop| {
                loop.waitUntilFdWritable(fd);
                continue;
            } else {
                return error.WouldBlock;
            },
            EBADF => unreachable, // Always a race condition.
            EDESTADDRREQ => unreachable, // `connect` was never called.
            EDQUOT => return error.DiskQuota,
            EFBIG => return error.FileTooBig,
            EIO => return error.InputOutput,
            ENOSPC => return error.NoSpaceLeft,
            EPERM => return error.AccessDenied,
            EPIPE => return error.BrokenPipe,
            else => |err| return unexpectedErrno(err),
        }
    }
}

pub const PWriteError = WriteError || error{Unseekable};

/// Write to a file descriptor, with a position offset.
/// Retries when interrupted by a signal.
/// Returns the number of bytes written. If nonzero bytes were supplied, this will be nonzero.
///
/// Note that a successful write() may transfer fewer bytes than supplied.  Such partial  writes  can
/// occur  for  various reasons; for example, because there was insufficient space on the disk
/// device to write all of the requested bytes, or because a blocked write() to a socket,  pipe,  or
/// similar  was  interrupted by a signal handler after it had transferred some, but before it had
/// transferred all of the requested bytes.  In the event of a partial write, the caller can  make
/// another  write() call to transfer the remaining bytes.  The subsequent call will either
/// transfer further bytes or may result in an error (e.g., if the disk is now full).
///
/// For POSIX systems, if the application has a global event loop enabled, EAGAIN is handled
/// via the event loop. Otherwise EAGAIN results in `error.WouldBlock`.
/// On Windows, if the application has a global event loop enabled, I/O Completion Ports are
/// used to perform the I/O. `error.WouldBlock` is not possible on Windows.
///
/// Linux has a limit on how many bytes may be transferred in one `pwrite` call, which is `0x7ffff000`
/// on both 64-bit and 32-bit systems. This is due to using a signed C int as the return value, as
/// well as stuffing the errno codes into the last `4096` values. This is noted on the `write` man page.
/// The corresponding POSIX limit is `math.maxInt(isize)`.
pub fn pwrite(fd: fd_t, bytes: []const u8, offset: u64) PWriteError!usize {
    if (std.Target.current.os.tag == .windows) {
        return windows.WriteFile(fd, bytes, offset, false);
    }

    // Prevent EINVAL.
    const max_count = switch (std.Target.current.os.tag) {
        .linux => 0x7ffff000,
        else => math.maxInt(isize),
    };
    const adjusted_len = math.min(max_count, bytes.len);

    while (true) {
        const rc = system.pwrite(fd, bytes.ptr, adjusted_len, offset);
        switch (errno(rc)) {
            0 => return @intCast(usize, rc),
            EINTR => continue,
            EINVAL => unreachable,
            EFAULT => unreachable,
            EAGAIN => if (std.event.Loop.instance) |loop| {
                loop.waitUntilFdWritable(fd);
                continue;
            } else {
                return error.WouldBlock;
            },
            EBADF => unreachable, // Always a race condition.
            EDESTADDRREQ => unreachable, // `connect` was never called.
            EDQUOT => return error.DiskQuota,
            EFBIG => return error.FileTooBig,
            EIO => return error.InputOutput,
            ENOSPC => return error.NoSpaceLeft,
            EPERM => return error.AccessDenied,
            EPIPE => return error.BrokenPipe,
            ENXIO => return error.Unseekable,
            ESPIPE => return error.Unseekable,
            EOVERFLOW => return error.Unseekable,
            else => |err| return unexpectedErrno(err),
        }
    }
}

/// Write multiple buffers to a file descriptor, with a position offset.
/// Retries when interrupted by a signal.
/// Returns the number of bytes written. If nonzero bytes were supplied, this will be nonzero.
///
/// Note that a successful write() may transfer fewer than count bytes.  Such partial  writes  can
/// occur  for  various reasons; for example, because there was insufficient space on the disk
/// device to write all of the requested bytes, or because a blocked write() to a socket,  pipe,  or
/// similar  was  interrupted by a signal handler after it had transferred some, but before it had
/// transferred all of the requested bytes.  In the event of a partial write, the caller can  make
/// another  write() call to transfer the remaining bytes.  The subsequent call will either
/// transfer further bytes or may result in an error (e.g., if the disk is now full).
///
/// If the application has a global event loop enabled, EAGAIN is handled
/// via the event loop. Otherwise EAGAIN results in `error.WouldBlock`.
///
/// The following systems do not have this syscall, and will return partial writes if more than one
/// vector is provided:
/// * Darwin
/// * Windows
///
/// If `iov.len` is larger than will fit in a `u31`, a partial write will occur.
pub fn pwritev(fd: fd_t, iov: []const iovec_const, offset: u64) PWriteError!usize {
    const have_pwrite_but_not_pwritev = switch (std.Target.current.os.tag) {
        .windows, .macosx, .ios, .watchos, .tvos => true,
        else => false,
    };

    if (have_pwrite_but_not_pwritev) {
        // We could loop here; but proper usage of `pwritev` must handle partial writes anyway.
        // So we simply write the first vector only.
        if (iov.len == 0) return @as(usize, 0);
        const first = iov[0];
        return pwrite(fd, first.iov_base[0..first.iov_len], offset);
    }

    const iov_count = math.cast(u31, iov.len) catch math.maxInt(u31);
    while (true) {
        const rc = system.pwritev(fd, iov.ptr, iov_count, offset);
        switch (errno(rc)) {
            0 => return @intCast(usize, rc),
            EINTR => continue,
            EINVAL => unreachable,
            EFAULT => unreachable,
            EAGAIN => if (std.event.Loop.instance) |loop| {
                loop.waitUntilFdWritable(fd);
                continue;
            } else {
                return error.WouldBlock;
            },
            EBADF => unreachable, // Always a race condition.
            EDESTADDRREQ => unreachable, // `connect` was never called.
            EDQUOT => return error.DiskQuota,
            EFBIG => return error.FileTooBig,
            EIO => return error.InputOutput,
            ENOSPC => return error.NoSpaceLeft,
            EPERM => return error.AccessDenied,
            EPIPE => return error.BrokenPipe,
            ENXIO => return error.Unseekable,
            ESPIPE => return error.Unseekable,
            EOVERFLOW => return error.Unseekable,
            else => |err| return unexpectedErrno(err),
        }
    }
}

pub const OpenError = error{
    AccessDenied,
    SymLinkLoop,
    ProcessFdQuotaExceeded,
    SystemFdQuotaExceeded,
    NoDevice,
    FileNotFound,

    /// The path exceeded `MAX_PATH_BYTES` bytes.
    NameTooLong,

    /// Insufficient kernel memory was available, or
    /// the named file is a FIFO and per-user hard limit on
    /// memory allocation for pipes has been reached.
    SystemResources,

    /// The file is too large to be opened. This error is unreachable
    /// for 64-bit targets, as well as when opening directories.
    FileTooBig,

    /// The path refers to directory but the `O_DIRECTORY` flag was not provided.
    IsDir,

    /// A new path cannot be created because the device has no room for the new file.
    /// This error is only reachable when the `O_CREAT` flag is provided.
    NoSpaceLeft,

    /// A component used as a directory in the path was not, in fact, a directory, or
    /// `O_DIRECTORY` was specified and the path was not a directory.
    NotDir,

    /// The path already exists and the `O_CREAT` and `O_EXCL` flags were provided.
    PathAlreadyExists,
    DeviceBusy,

    /// The underlying filesystem does not support file locks
    FileLocksNotSupported,
} || UnexpectedError;

/// Open and possibly create a file. Keeps trying if it gets interrupted.
/// See also `openC`.
/// TODO support windows
pub fn open(file_path: []const u8, flags: u32, perm: usize) OpenError!fd_t {
    const file_path_c = try toPosixPath(file_path);
    return openZ(&file_path_c, flags, perm);
}

pub const openC = @compileError("deprecated: renamed to openZ");

/// Open and possibly create a file. Keeps trying if it gets interrupted.
/// See also `open`.
/// TODO support windows
pub fn openZ(file_path: [*:0]const u8, flags: u32, perm: usize) OpenError!fd_t {
    while (true) {
        const rc = system.open(file_path, flags, perm);
        switch (errno(rc)) {
            0 => return @intCast(fd_t, rc),
            EINTR => continue,

            EFAULT => unreachable,
            EINVAL => unreachable,
            EACCES => return error.AccessDenied,
            EFBIG => return error.FileTooBig,
            EOVERFLOW => return error.FileTooBig,
            EISDIR => return error.IsDir,
            ELOOP => return error.SymLinkLoop,
            EMFILE => return error.ProcessFdQuotaExceeded,
            ENAMETOOLONG => return error.NameTooLong,
            ENFILE => return error.SystemFdQuotaExceeded,
            ENODEV => return error.NoDevice,
            ENOENT => return error.FileNotFound,
            ENOMEM => return error.SystemResources,
            ENOSPC => return error.NoSpaceLeft,
            ENOTDIR => return error.NotDir,
            EPERM => return error.AccessDenied,
            EEXIST => return error.PathAlreadyExists,
            EBUSY => return error.DeviceBusy,
            else => |err| return unexpectedErrno(err),
        }
    }
}

/// Open and possibly create a file. Keeps trying if it gets interrupted.
/// `file_path` is relative to the open directory handle `dir_fd`.
/// See also `openatC`.
/// TODO support windows
pub fn openat(dir_fd: fd_t, file_path: []const u8, flags: u32, mode: mode_t) OpenError!fd_t {
    const file_path_c = try toPosixPath(file_path);
    return openatZ(dir_fd, &file_path_c, flags, mode);
}

pub const openatC = @compileError("deprecated: renamed to openatZ");

/// Open and possibly create a file. Keeps trying if it gets interrupted.
/// `file_path` is relative to the open directory handle `dir_fd`.
/// See also `openat`.
/// TODO support windows
pub fn openatZ(dir_fd: fd_t, file_path: [*:0]const u8, flags: u32, mode: mode_t) OpenError!fd_t {
    while (true) {
        const rc = system.openat(dir_fd, file_path, flags, mode);
        switch (errno(rc)) {
            0 => return @intCast(fd_t, rc),
            EINTR => continue,

            EFAULT => unreachable,
            EINVAL => unreachable,
            EACCES => return error.AccessDenied,
            EFBIG => return error.FileTooBig,
            EOVERFLOW => return error.FileTooBig,
            EISDIR => return error.IsDir,
            ELOOP => return error.SymLinkLoop,
            EMFILE => return error.ProcessFdQuotaExceeded,
            ENAMETOOLONG => return error.NameTooLong,
            ENFILE => return error.SystemFdQuotaExceeded,
            ENODEV => return error.NoDevice,
            ENOENT => return error.FileNotFound,
            ENOMEM => return error.SystemResources,
            ENOSPC => return error.NoSpaceLeft,
            ENOTDIR => return error.NotDir,
            EPERM => return error.AccessDenied,
            EEXIST => return error.PathAlreadyExists,
            EBUSY => return error.DeviceBusy,
            EOPNOTSUPP => return error.FileLocksNotSupported,
            else => |err| return unexpectedErrno(err),
        }
    }
}

pub fn dup2(old_fd: fd_t, new_fd: fd_t) !void {
    while (true) {
        switch (errno(system.dup2(old_fd, new_fd))) {
            0 => return,
            EBUSY, EINTR => continue,
            EMFILE => return error.ProcessFdQuotaExceeded,
            EINVAL => unreachable, // invalid parameters passed to dup2
            EBADF => unreachable, // always a race condition
            else => |err| return unexpectedErrno(err),
        }
    }
}

pub const ExecveError = error{
    SystemResources,
    AccessDenied,
    InvalidExe,
    FileSystem,
    IsDir,
    FileNotFound,
    NotDir,
    FileBusy,
    ProcessFdQuotaExceeded,
    SystemFdQuotaExceeded,
    NameTooLong,
} || UnexpectedError;

pub const execveC = @compileError("deprecated: use execveZ");

/// Like `execve` except the parameters are null-terminated,
/// matching the syscall API on all targets. This removes the need for an allocator.
/// This function ignores PATH environment variable. See `execvpeZ` for that.
pub fn execveZ(
    path: [*:0]const u8,
    child_argv: [*:null]const ?[*:0]const u8,
    envp: [*:null]const ?[*:0]const u8,
) ExecveError {
    switch (errno(system.execve(path, child_argv, envp))) {
        0 => unreachable,
        EFAULT => unreachable,
        E2BIG => return error.SystemResources,
        EMFILE => return error.ProcessFdQuotaExceeded,
        ENAMETOOLONG => return error.NameTooLong,
        ENFILE => return error.SystemFdQuotaExceeded,
        ENOMEM => return error.SystemResources,
        EACCES => return error.AccessDenied,
        EPERM => return error.AccessDenied,
        EINVAL => return error.InvalidExe,
        ENOEXEC => return error.InvalidExe,
        EIO => return error.FileSystem,
        ELOOP => return error.FileSystem,
        EISDIR => return error.IsDir,
        ENOENT => return error.FileNotFound,
        ENOTDIR => return error.NotDir,
        ETXTBSY => return error.FileBusy,
        else => |err| return unexpectedErrno(err),
    }
}

pub const execvpeC = @compileError("deprecated in favor of execvpeZ");

pub const Arg0Expand = enum {
    expand,
    no_expand,
};

/// Like `execvpeZ` except if `arg0_expand` is `.expand`, then `argv` is mutable,
/// and `argv[0]` is expanded to be the same absolute path that is passed to the execve syscall.
/// If this function returns with an error, `argv[0]` will be restored to the value it was when it was passed in.
pub fn execvpeZ_expandArg0(
    comptime arg0_expand: Arg0Expand,
    file: [*:0]const u8,
    child_argv: switch (arg0_expand) {
        .expand => [*:null]?[*:0]const u8,
        .no_expand => [*:null]const ?[*:0]const u8,
    },
    envp: [*:null]const ?[*:0]const u8,
) ExecveError {
    const file_slice = mem.spanZ(file);
    if (mem.indexOfScalar(u8, file_slice, '/') != null) return execveZ(file, child_argv, envp);

    const PATH = getenvZ("PATH") orelse "/usr/local/bin:/bin/:/usr/bin";
    var path_buf: [MAX_PATH_BYTES]u8 = undefined;
    var it = mem.tokenize(PATH, ":");
    var seen_eacces = false;
    var err: ExecveError = undefined;

    // In case of expanding arg0 we must put it back if we return with an error.
    const prev_arg0 = child_argv[0];
    defer switch (arg0_expand) {
        .expand => child_argv[0] = prev_arg0,
        .no_expand => {},
    };

    while (it.next()) |search_path| {
        if (path_buf.len < search_path.len + file_slice.len + 1) return error.NameTooLong;
        mem.copy(u8, &path_buf, search_path);
        path_buf[search_path.len] = '/';
        mem.copy(u8, path_buf[search_path.len + 1 ..], file_slice);
        const path_len = search_path.len + file_slice.len + 1;
        path_buf[path_len] = 0;
        const full_path = path_buf[0..path_len :0].ptr;
        switch (arg0_expand) {
            .expand => child_argv[0] = full_path,
            .no_expand => {},
        }
        err = execveZ(full_path, child_argv, envp);
        switch (err) {
            error.AccessDenied => seen_eacces = true,
            error.FileNotFound, error.NotDir => {},
            else => |e| return e,
        }
    }
    if (seen_eacces) return error.AccessDenied;
    return err;
}

/// Like `execvpe` except the parameters are null-terminated,
/// matching the syscall API on all targets. This removes the need for an allocator.
/// This function also uses the PATH environment variable to get the full path to the executable.
/// If `file` is an absolute path, this is the same as `execveZ`.
pub fn execvpeZ(
    file: [*:0]const u8,
    argv: [*:null]const ?[*:0]const u8,
    envp: [*:null]const ?[*:0]const u8,
) ExecveError {
    return execvpeZ_expandArg0(.no_expand, file, argv, envp);
}

/// This is the same as `execvpe` except if the `arg0_expand` parameter is set to `.expand`,
/// then argv[0] will be replaced with the expanded version of it, after resolving in accordance
/// with the PATH environment variable.
pub fn execvpe_expandArg0(
    allocator: *mem.Allocator,
    arg0_expand: Arg0Expand,
    argv_slice: []const []const u8,
    env_map: *const std.BufMap,
) (ExecveError || error{OutOfMemory}) {
    const argv_buf = try allocator.alloc(?[*:0]u8, argv_slice.len + 1);
    mem.set(?[*:0]u8, argv_buf, null);
    defer {
        for (argv_buf) |arg| {
            const arg_buf = mem.spanZ(arg) orelse break;
            allocator.free(arg_buf);
        }
        allocator.free(argv_buf);
    }
    for (argv_slice) |arg, i| {
        const arg_buf = try allocator.alloc(u8, arg.len + 1);
        @memcpy(arg_buf.ptr, arg.ptr, arg.len);
        arg_buf[arg.len] = 0;
        argv_buf[i] = arg_buf[0..arg.len :0].ptr;
    }
    argv_buf[argv_slice.len] = null;
    const argv_ptr = argv_buf[0..argv_slice.len :null].ptr;

    const envp_buf = try createNullDelimitedEnvMap(allocator, env_map);
    defer freeNullDelimitedEnvMap(allocator, envp_buf);

    switch (arg0_expand) {
        .expand => return execvpeZ_expandArg0(.expand, argv_buf.ptr[0].?, argv_ptr, envp_buf.ptr),
        .no_expand => return execvpeZ_expandArg0(.no_expand, argv_buf.ptr[0].?, argv_ptr, envp_buf.ptr),
    }
}

/// This function must allocate memory to add a null terminating bytes on path and each arg.
/// It must also convert to KEY=VALUE\0 format for environment variables, and include null
/// pointers after the args and after the environment variables.
/// `argv_slice[0]` is the executable path.
/// This function also uses the PATH environment variable to get the full path to the executable.
pub fn execvpe(
    allocator: *mem.Allocator,
    argv_slice: []const []const u8,
    env_map: *const std.BufMap,
) (ExecveError || error{OutOfMemory}) {
    return execvpe_expandArg0(allocator, .no_expand, argv_slice, env_map);
}

pub fn createNullDelimitedEnvMap(allocator: *mem.Allocator, env_map: *const std.BufMap) ![:null]?[*:0]u8 {
    const envp_count = env_map.count();
    const envp_buf = try allocator.alloc(?[*:0]u8, envp_count + 1);
    mem.set(?[*:0]u8, envp_buf, null);
    errdefer freeNullDelimitedEnvMap(allocator, envp_buf);
    {
        var it = env_map.iterator();
        var i: usize = 0;
        while (it.next()) |pair| : (i += 1) {
            const env_buf = try allocator.alloc(u8, pair.key.len + pair.value.len + 2);
            @memcpy(env_buf.ptr, pair.key.ptr, pair.key.len);
            env_buf[pair.key.len] = '=';
            @memcpy(env_buf.ptr + pair.key.len + 1, pair.value.ptr, pair.value.len);
            const len = env_buf.len - 1;
            env_buf[len] = 0;
            envp_buf[i] = env_buf[0..len :0].ptr;
        }
        assert(i == envp_count);
    }
    return envp_buf[0..envp_count :null];
}

pub fn freeNullDelimitedEnvMap(allocator: *mem.Allocator, envp_buf: []?[*:0]u8) void {
    for (envp_buf) |env| {
        const env_buf = if (env) |ptr| ptr[0 .. mem.len(ptr) + 1] else break;
        allocator.free(env_buf);
    }
    allocator.free(envp_buf);
}

/// Get an environment variable.
/// See also `getenvZ`.
pub fn getenv(key: []const u8) ?[]const u8 {
    if (builtin.link_libc) {
        var small_key_buf: [64]u8 = undefined;
        if (key.len < small_key_buf.len) {
            mem.copy(u8, &small_key_buf, key);
            small_key_buf[key.len] = 0;
            const key0 = small_key_buf[0..key.len :0];
            return getenvZ(key0);
        }
        // Search the entire `environ` because we don't have a null terminated pointer.
        var ptr = std.c.environ;
        while (ptr.*) |line| : (ptr += 1) {
            var line_i: usize = 0;
            while (line[line_i] != 0 and line[line_i] != '=') : (line_i += 1) {}
            const this_key = line[0..line_i];

            if (!mem.eql(u8, this_key, key)) continue;

            var end_i: usize = line_i;
            while (line[end_i] != 0) : (end_i += 1) {}
            const value = line[line_i + 1 .. end_i];

            return value;
        }
        return null;
    }
    if (builtin.os.tag == .windows) {
        @compileError("std.os.getenv is unavailable for Windows because environment string is in WTF-16 format. See std.process.getEnvVarOwned for cross-platform API or std.os.getenvW for Windows-specific API.");
    }
    // TODO see https://github.com/ziglang/zig/issues/4524
    for (environ) |ptr| {
        var line_i: usize = 0;
        while (ptr[line_i] != 0 and ptr[line_i] != '=') : (line_i += 1) {}
        const this_key = ptr[0..line_i];
        if (!mem.eql(u8, key, this_key)) continue;

        var end_i: usize = line_i;
        while (ptr[end_i] != 0) : (end_i += 1) {}
        const this_value = ptr[line_i + 1 .. end_i];

        return this_value;
    }
    return null;
}

pub const getenvC = @compileError("Deprecated in favor of `getenvZ`");

/// Get an environment variable with a null-terminated name.
/// See also `getenv`.
pub fn getenvZ(key: [*:0]const u8) ?[]const u8 {
    if (builtin.link_libc) {
        const value = system.getenv(key) orelse return null;
        return mem.spanZ(value);
    }
    if (builtin.os.tag == .windows) {
        @compileError("std.os.getenvZ is unavailable for Windows because environment string is in WTF-16 format. See std.process.getEnvVarOwned for cross-platform API or std.os.getenvW for Windows-specific API.");
    }
    return getenv(mem.spanZ(key));
}

/// Windows-only. Get an environment variable with a null-terminated, WTF-16 encoded name.
/// See also `getenv`.
/// This function first attempts a case-sensitive lookup. If no match is found, and `key`
/// is ASCII, then it attempts a second case-insensitive lookup.
pub fn getenvW(key: [*:0]const u16) ?[:0]const u16 {
    if (builtin.os.tag != .windows) {
        @compileError("std.os.getenvW is a Windows-only API");
    }
    const key_slice = mem.spanZ(key);
    const ptr = windows.peb().ProcessParameters.Environment;
    var ascii_match: ?[:0]const u16 = null;
    var i: usize = 0;
    while (ptr[i] != 0) {
        const key_start = i;

        while (ptr[i] != 0 and ptr[i] != '=') : (i += 1) {}
        const this_key = ptr[key_start..i];

        if (ptr[i] == '=') i += 1;

        const value_start = i;
        while (ptr[i] != 0) : (i += 1) {}
        const this_value = ptr[value_start..i :0];

        if (mem.eql(u16, key_slice, this_key)) return this_value;

        ascii_check: {
            if (ascii_match != null) break :ascii_check;
            if (key_slice.len != this_key.len) break :ascii_check;
            for (key_slice) |a_c, key_index| {
                const a = math.cast(u8, a_c) catch break :ascii_check;
                const b = math.cast(u8, this_key[key_index]) catch break :ascii_check;
                if (std.ascii.toLower(a) != std.ascii.toLower(b)) break :ascii_check;
            }
            ascii_match = this_value;
        }

        i += 1; // skip over null byte
    }
    return ascii_match;
}

pub const GetCwdError = error{
    NameTooLong,
    CurrentWorkingDirectoryUnlinked,
} || UnexpectedError;

/// The result is a slice of out_buffer, indexed from 0.
pub fn getcwd(out_buffer: []u8) GetCwdError![]u8 {
    if (builtin.os.tag == .windows) {
        return windows.GetCurrentDirectory(out_buffer);
    }

    const err = if (builtin.link_libc) blk: {
        break :blk if (std.c.getcwd(out_buffer.ptr, out_buffer.len)) |_| 0 else std.c._errno().*;
    } else blk: {
        break :blk errno(system.getcwd(out_buffer.ptr, out_buffer.len));
    };
    switch (err) {
        0 => return mem.spanZ(@ptrCast([*:0]u8, out_buffer.ptr)),
        EFAULT => unreachable,
        EINVAL => unreachable,
        ENOENT => return error.CurrentWorkingDirectoryUnlinked,
        ERANGE => return error.NameTooLong,
        else => return unexpectedErrno(@intCast(usize, err)),
    }
}

pub const SymLinkError = error{
    AccessDenied,
    DiskQuota,
    PathAlreadyExists,
    FileSystem,
    SymLinkLoop,
    FileNotFound,
    SystemResources,
    NoSpaceLeft,
    ReadOnlyFileSystem,
    NotDir,
    NameTooLong,
    InvalidUtf8,
    BadPathName,
} || UnexpectedError;

/// Creates a symbolic link named `sym_link_path` which contains the string `target_path`.
/// A symbolic link (also known as a soft link) may point to an existing file or to a nonexistent
/// one; the latter case is known as a dangling link.
/// If `sym_link_path` exists, it will not be overwritten.
/// See also `symlinkC` and `symlinkW`.
pub fn symlink(target_path: []const u8, sym_link_path: []const u8) SymLinkError!void {
    if (builtin.os.tag == .windows) {
        const target_path_w = try windows.sliceToPrefixedFileW(target_path);
        const sym_link_path_w = try windows.sliceToPrefixedFileW(sym_link_path);
        return windows.CreateSymbolicLinkW(&sym_link_path_w, &target_path_w, 0);
    } else {
        const target_path_c = try toPosixPath(target_path);
        const sym_link_path_c = try toPosixPath(sym_link_path);
        return symlinkZ(&target_path_c, &sym_link_path_c);
    }
}

pub const symlinkC = @compileError("deprecated: renamed to symlinkZ");

/// This is the same as `symlink` except the parameters are null-terminated pointers.
/// See also `symlink`.
pub fn symlinkZ(target_path: [*:0]const u8, sym_link_path: [*:0]const u8) SymLinkError!void {
    if (builtin.os.tag == .windows) {
        const target_path_w = try windows.cStrToPrefixedFileW(target_path);
        const sym_link_path_w = try windows.cStrToPrefixedFileW(sym_link_path);
        return windows.CreateSymbolicLinkW(&sym_link_path_w, &target_path_w, 0);
    }
    switch (errno(system.symlink(target_path, sym_link_path))) {
        0 => return,
        EFAULT => unreachable,
        EINVAL => unreachable,
        EACCES => return error.AccessDenied,
        EPERM => return error.AccessDenied,
        EDQUOT => return error.DiskQuota,
        EEXIST => return error.PathAlreadyExists,
        EIO => return error.FileSystem,
        ELOOP => return error.SymLinkLoop,
        ENAMETOOLONG => return error.NameTooLong,
        ENOENT => return error.FileNotFound,
        ENOTDIR => return error.NotDir,
        ENOMEM => return error.SystemResources,
        ENOSPC => return error.NoSpaceLeft,
        EROFS => return error.ReadOnlyFileSystem,
        else => |err| return unexpectedErrno(err),
    }
}

pub fn symlinkat(target_path: []const u8, newdirfd: fd_t, sym_link_path: []const u8) SymLinkError!void {
    const target_path_c = try toPosixPath(target_path);
    const sym_link_path_c = try toPosixPath(sym_link_path);
    return symlinkatZ(target_path_c, newdirfd, sym_link_path_c);
}

pub const symlinkatC = @compileError("deprecated: renamed to symlinkatZ");

pub fn symlinkatZ(target_path: [*:0]const u8, newdirfd: fd_t, sym_link_path: [*:0]const u8) SymLinkError!void {
    switch (errno(system.symlinkat(target_path, newdirfd, sym_link_path))) {
        0 => return,
        EFAULT => unreachable,
        EINVAL => unreachable,
        EACCES => return error.AccessDenied,
        EPERM => return error.AccessDenied,
        EDQUOT => return error.DiskQuota,
        EEXIST => return error.PathAlreadyExists,
        EIO => return error.FileSystem,
        ELOOP => return error.SymLinkLoop,
        ENAMETOOLONG => return error.NameTooLong,
        ENOENT => return error.FileNotFound,
        ENOTDIR => return error.NotDir,
        ENOMEM => return error.SystemResources,
        ENOSPC => return error.NoSpaceLeft,
        EROFS => return error.ReadOnlyFileSystem,
        else => |err| return unexpectedErrno(err),
    }
}

pub const UnlinkError = error{
    FileNotFound,
    AccessDenied,
    FileBusy,
    FileSystem,
    IsDir,
    SymLinkLoop,
    NameTooLong,
    NotDir,
    SystemResources,
    ReadOnlyFileSystem,

    /// On Windows, file paths must be valid Unicode.
    InvalidUtf8,

    /// On Windows, file paths cannot contain these characters:
    /// '/', '*', '?', '"', '<', '>', '|'
    BadPathName,
} || UnexpectedError;

/// Delete a name and possibly the file it refers to.
/// See also `unlinkC`.
pub fn unlink(file_path: []const u8) UnlinkError!void {
    if (builtin.os.tag == .windows) {
        const file_path_w = try windows.sliceToPrefixedFileW(file_path);
        return windows.DeleteFileW(&file_path_w);
    } else {
        const file_path_c = try toPosixPath(file_path);
        return unlinkZ(&file_path_c);
    }
}

pub const unlinkC = @compileError("deprecated: renamed to unlinkZ");

/// Same as `unlink` except the parameter is a null terminated UTF8-encoded string.
pub fn unlinkZ(file_path: [*:0]const u8) UnlinkError!void {
    if (builtin.os.tag == .windows) {
        const file_path_w = try windows.cStrToPrefixedFileW(file_path);
        return windows.DeleteFileW(&file_path_w);
    }
    switch (errno(system.unlink(file_path))) {
        0 => return,
        EACCES => return error.AccessDenied,
        EPERM => return error.AccessDenied,
        EBUSY => return error.FileBusy,
        EFAULT => unreachable,
        EINVAL => unreachable,
        EIO => return error.FileSystem,
        EISDIR => return error.IsDir,
        ELOOP => return error.SymLinkLoop,
        ENAMETOOLONG => return error.NameTooLong,
        ENOENT => return error.FileNotFound,
        ENOTDIR => return error.NotDir,
        ENOMEM => return error.SystemResources,
        EROFS => return error.ReadOnlyFileSystem,
        else => |err| return unexpectedErrno(err),
    }
}

pub const UnlinkatError = UnlinkError || error{
    /// When passing `AT_REMOVEDIR`, this error occurs when the named directory is not empty.
    DirNotEmpty,
};

/// Delete a file name and possibly the file it refers to, based on an open directory handle.
/// Asserts that the path parameter has no null bytes.
pub fn unlinkat(dirfd: fd_t, file_path: []const u8, flags: u32) UnlinkatError!void {
    if (builtin.os.tag == .windows) {
        const file_path_w = try windows.sliceToPrefixedFileW(file_path);
        return unlinkatW(dirfd, &file_path_w, flags);
    }
    const file_path_c = try toPosixPath(file_path);
    return unlinkatZ(dirfd, &file_path_c, flags);
}

pub const unlinkatC = @compileError("deprecated: renamed to unlinkatZ");

/// Same as `unlinkat` but `file_path` is a null-terminated string.
pub fn unlinkatZ(dirfd: fd_t, file_path_c: [*:0]const u8, flags: u32) UnlinkatError!void {
    if (builtin.os.tag == .windows) {
        const file_path_w = try windows.cStrToPrefixedFileW(file_path_c);
        return unlinkatW(dirfd, &file_path_w, flags);
    }
    switch (errno(system.unlinkat(dirfd, file_path_c, flags))) {
        0 => return,
        EACCES => return error.AccessDenied,
        EPERM => return error.AccessDenied,
        EBUSY => return error.FileBusy,
        EFAULT => unreachable,
        EIO => return error.FileSystem,
        EISDIR => return error.IsDir,
        ELOOP => return error.SymLinkLoop,
        ENAMETOOLONG => return error.NameTooLong,
        ENOENT => return error.FileNotFound,
        ENOTDIR => return error.NotDir,
        ENOMEM => return error.SystemResources,
        EROFS => return error.ReadOnlyFileSystem,
        ENOTEMPTY => return error.DirNotEmpty,

        EINVAL => unreachable, // invalid flags, or pathname has . as last component
        EBADF => unreachable, // always a race condition

        else => |err| return unexpectedErrno(err),
    }
}

/// Same as `unlinkat` but `sub_path_w` is UTF16LE, NT prefixed. Windows only.
pub fn unlinkatW(dirfd: fd_t, sub_path_w: [*:0]const u16, flags: u32) UnlinkatError!void {
    const w = windows;

    const want_rmdir_behavior = (flags & AT_REMOVEDIR) != 0;
    const create_options_flags = if (want_rmdir_behavior)
        @as(w.ULONG, w.FILE_DELETE_ON_CLOSE)
    else
        @as(w.ULONG, w.FILE_DELETE_ON_CLOSE | w.FILE_NON_DIRECTORY_FILE);

    const path_len_bytes = @intCast(u16, mem.lenZ(sub_path_w) * 2);
    var nt_name = w.UNICODE_STRING{
        .Length = path_len_bytes,
        .MaximumLength = path_len_bytes,
        // The Windows API makes this mutable, but it will not mutate here.
        .Buffer = @intToPtr([*]u16, @ptrToInt(sub_path_w)),
    };

    if (sub_path_w[0] == '.' and sub_path_w[1] == 0) {
        // Windows does not recognize this, but it does work with empty string.
        nt_name.Length = 0;
    }
    if (sub_path_w[0] == '.' and sub_path_w[1] == '.' and sub_path_w[2] == 0) {
        // Can't remove the parent directory with an open handle.
        return error.FileBusy;
    }

    var attr = w.OBJECT_ATTRIBUTES{
        .Length = @sizeOf(w.OBJECT_ATTRIBUTES),
        .RootDirectory = if (std.fs.path.isAbsoluteWindowsW(sub_path_w)) null else dirfd,
        .Attributes = 0, // Note we do not use OBJ_CASE_INSENSITIVE here.
        .ObjectName = &nt_name,
        .SecurityDescriptor = null,
        .SecurityQualityOfService = null,
    };
    var io: w.IO_STATUS_BLOCK = undefined;
    var tmp_handle: w.HANDLE = undefined;
    var rc = w.ntdll.NtCreateFile(
        &tmp_handle,
        w.SYNCHRONIZE | w.DELETE,
        &attr,
        &io,
        null,
        0,
        w.FILE_SHARE_READ | w.FILE_SHARE_WRITE | w.FILE_SHARE_DELETE,
        w.FILE_OPEN,
        create_options_flags,
        null,
        0,
    );
    if (rc == .SUCCESS) {
        rc = w.ntdll.NtClose(tmp_handle);
    }
    switch (rc) {
        .SUCCESS => return,
        .OBJECT_NAME_INVALID => unreachable,
        .OBJECT_NAME_NOT_FOUND => return error.FileNotFound,
        .INVALID_PARAMETER => unreachable,
        .FILE_IS_A_DIRECTORY => return error.IsDir,
        else => return w.unexpectedStatus(rc),
    }
}

const RenameError = error{
    AccessDenied,
    FileBusy,
    DiskQuota,
    IsDir,
    SymLinkLoop,
    LinkQuotaExceeded,
    NameTooLong,
    FileNotFound,
    NotDir,
    SystemResources,
    NoSpaceLeft,
    PathAlreadyExists,
    ReadOnlyFileSystem,
    RenameAcrossMountPoints,
    InvalidUtf8,
    BadPathName,
    NoDevice,
    SharingViolation,
    PipeBusy,
} || UnexpectedError;

/// Change the name or location of a file.
pub fn rename(old_path: []const u8, new_path: []const u8) RenameError!void {
    if (builtin.os.tag == .windows) {
        const old_path_w = try windows.sliceToPrefixedFileW(old_path);
        const new_path_w = try windows.sliceToPrefixedFileW(new_path);
        return renameW(&old_path_w, &new_path_w);
    } else {
        const old_path_c = try toPosixPath(old_path);
        const new_path_c = try toPosixPath(new_path);
        return renameZ(&old_path_c, &new_path_c);
    }
}

pub const renameC = @compileError("deprecated: renamed to renameZ");

/// Same as `rename` except the parameters are null-terminated byte arrays.
pub fn renameZ(old_path: [*:0]const u8, new_path: [*:0]const u8) RenameError!void {
    if (builtin.os.tag == .windows) {
        const old_path_w = try windows.cStrToPrefixedFileW(old_path);
        const new_path_w = try windows.cStrToPrefixedFileW(new_path);
        return renameW(&old_path_w, &new_path_w);
    }
    switch (errno(system.rename(old_path, new_path))) {
        0 => return,
        EACCES => return error.AccessDenied,
        EPERM => return error.AccessDenied,
        EBUSY => return error.FileBusy,
        EDQUOT => return error.DiskQuota,
        EFAULT => unreachable,
        EINVAL => unreachable,
        EISDIR => return error.IsDir,
        ELOOP => return error.SymLinkLoop,
        EMLINK => return error.LinkQuotaExceeded,
        ENAMETOOLONG => return error.NameTooLong,
        ENOENT => return error.FileNotFound,
        ENOTDIR => return error.NotDir,
        ENOMEM => return error.SystemResources,
        ENOSPC => return error.NoSpaceLeft,
        EEXIST => return error.PathAlreadyExists,
        ENOTEMPTY => return error.PathAlreadyExists,
        EROFS => return error.ReadOnlyFileSystem,
        EXDEV => return error.RenameAcrossMountPoints,
        else => |err| return unexpectedErrno(err),
    }
}

/// Same as `rename` except the parameters are null-terminated UTF16LE encoded byte arrays.
/// Assumes target is Windows.
pub fn renameW(old_path: [*:0]const u16, new_path: [*:0]const u16) RenameError!void {
    const flags = windows.MOVEFILE_REPLACE_EXISTING | windows.MOVEFILE_WRITE_THROUGH;
    return windows.MoveFileExW(old_path, new_path, flags);
}

/// Change the name or location of a file based on an open directory handle.
pub fn renameat(
    old_dir_fd: fd_t,
    old_path: []const u8,
    new_dir_fd: fd_t,
    new_path: []const u8,
) RenameError!void {
    if (builtin.os.tag == .windows) {
        const old_path_w = try windows.sliceToPrefixedFileW(old_path);
        const new_path_w = try windows.sliceToPrefixedFileW(new_path);
        return renameatW(old_dir_fd, &old_path_w, new_dir_fd, &new_path_w, windows.TRUE);
    } else {
        const old_path_c = try toPosixPath(old_path);
        const new_path_c = try toPosixPath(new_path);
        return renameatZ(old_dir_fd, &old_path_c, new_dir_fd, &new_path_c);
    }
}

/// Same as `renameat` except the parameters are null-terminated byte arrays.
pub fn renameatZ(
    old_dir_fd: fd_t,
    old_path: [*:0]const u8,
    new_dir_fd: fd_t,
    new_path: [*:0]const u8,
) RenameError!void {
    if (builtin.os.tag == .windows) {
        const old_path_w = try windows.cStrToPrefixedFileW(old_path);
        const new_path_w = try windows.cStrToPrefixedFileW(new_path);
        return renameatW(old_dir_fd, &old_path_w, new_dir_fd, &new_path_w, windows.TRUE);
    }

    switch (errno(system.renameat(old_dir_fd, old_path, new_dir_fd, new_path))) {
        0 => return,
        EACCES => return error.AccessDenied,
        EPERM => return error.AccessDenied,
        EBUSY => return error.FileBusy,
        EDQUOT => return error.DiskQuota,
        EFAULT => unreachable,
        EINVAL => unreachable,
        EISDIR => return error.IsDir,
        ELOOP => return error.SymLinkLoop,
        EMLINK => return error.LinkQuotaExceeded,
        ENAMETOOLONG => return error.NameTooLong,
        ENOENT => return error.FileNotFound,
        ENOTDIR => return error.NotDir,
        ENOMEM => return error.SystemResources,
        ENOSPC => return error.NoSpaceLeft,
        EEXIST => return error.PathAlreadyExists,
        ENOTEMPTY => return error.PathAlreadyExists,
        EROFS => return error.ReadOnlyFileSystem,
        EXDEV => return error.RenameAcrossMountPoints,
        else => |err| return unexpectedErrno(err),
    }
}

/// Same as `renameat` except the parameters are null-terminated UTF16LE encoded byte arrays.
/// Assumes target is Windows.
/// TODO these args can actually be slices when using ntdll. audit the rest of the W functions too.
pub fn renameatW(
    old_dir_fd: fd_t,
    old_path: [*:0]const u16,
    new_dir_fd: fd_t,
    new_path_w: [*:0]const u16,
    ReplaceIfExists: windows.BOOLEAN,
) RenameError!void {
    const access_mask = windows.SYNCHRONIZE | windows.GENERIC_WRITE | windows.DELETE;
<<<<<<< HEAD
    const src_fd = windows.OpenFileW(old_dir_fd, old_path, null, access_mask, null, false, windows.FILE_OPEN) catch |err| switch (err) {
        error.WouldBlock => unreachable,
        else => |e| return e,
    };
=======
    const src_fd = try windows.OpenFileW(old_dir_fd, old_path, null, access_mask, windows.FILE_OPEN, false);
>>>>>>> 67e51311
    defer windows.CloseHandle(src_fd);

    const struct_buf_len = @sizeOf(windows.FILE_RENAME_INFORMATION) + (MAX_PATH_BYTES - 1);
    var rename_info_buf: [struct_buf_len]u8 align(@alignOf(windows.FILE_RENAME_INFORMATION)) = undefined;
    const new_path = mem.span(new_path_w);
    const struct_len = @sizeOf(windows.FILE_RENAME_INFORMATION) - 1 + new_path.len * 2;
    if (struct_len > struct_buf_len) return error.NameTooLong;

    const rename_info = @ptrCast(*windows.FILE_RENAME_INFORMATION, &rename_info_buf);

    rename_info.* = .{
        .ReplaceIfExists = ReplaceIfExists,
        .RootDirectory = if (std.fs.path.isAbsoluteWindowsW(new_path_w)) null else new_dir_fd,
        .FileNameLength = @intCast(u32, new_path.len * 2), // already checked error.NameTooLong
        .FileName = undefined,
    };
    std.mem.copy(u16, @as([*]u16, &rename_info.FileName)[0..new_path.len], new_path);

    var io_status_block: windows.IO_STATUS_BLOCK = undefined;

    const rc = windows.ntdll.NtSetInformationFile(
        src_fd,
        &io_status_block,
        rename_info,
        @intCast(u32, struct_len), // already checked for error.NameTooLong
        .FileRenameInformation,
    );

    switch (rc) {
        .SUCCESS => return,
        .INVALID_HANDLE => unreachable,
        .INVALID_PARAMETER => unreachable,
        .OBJECT_PATH_SYNTAX_BAD => unreachable,
        .ACCESS_DENIED => return error.AccessDenied,
        .OBJECT_NAME_NOT_FOUND => return error.FileNotFound,
        .OBJECT_PATH_NOT_FOUND => return error.FileNotFound,
        else => return windows.unexpectedStatus(rc),
    }
}

pub const MakeDirError = error{
    AccessDenied,
    DiskQuota,
    PathAlreadyExists,
    SymLinkLoop,
    LinkQuotaExceeded,
    NameTooLong,
    FileNotFound,
    SystemResources,
    NoSpaceLeft,
    NotDir,
    ReadOnlyFileSystem,
    InvalidUtf8,
    BadPathName,
    NoDevice,
} || UnexpectedError;

pub fn mkdirat(dir_fd: fd_t, sub_dir_path: []const u8, mode: u32) MakeDirError!void {
    if (builtin.os.tag == .windows) {
        const sub_dir_path_w = try windows.sliceToPrefixedFileW(sub_dir_path);
        return mkdiratW(dir_fd, &sub_dir_path_w, mode);
    } else {
        const sub_dir_path_c = try toPosixPath(sub_dir_path);
        return mkdiratZ(dir_fd, &sub_dir_path_c, mode);
    }
}

pub const mkdiratC = @compileError("deprecated: renamed to mkdiratZ");

pub fn mkdiratZ(dir_fd: fd_t, sub_dir_path: [*:0]const u8, mode: u32) MakeDirError!void {
    if (builtin.os.tag == .windows) {
        const sub_dir_path_w = try windows.cStrToPrefixedFileW(sub_dir_path);
        return mkdiratW(dir_fd, &sub_dir_path_w, mode);
    }
    switch (errno(system.mkdirat(dir_fd, sub_dir_path, mode))) {
        0 => return,
        EACCES => return error.AccessDenied,
        EBADF => unreachable,
        EPERM => return error.AccessDenied,
        EDQUOT => return error.DiskQuota,
        EEXIST => return error.PathAlreadyExists,
        EFAULT => unreachable,
        ELOOP => return error.SymLinkLoop,
        EMLINK => return error.LinkQuotaExceeded,
        ENAMETOOLONG => return error.NameTooLong,
        ENOENT => return error.FileNotFound,
        ENOMEM => return error.SystemResources,
        ENOSPC => return error.NoSpaceLeft,
        ENOTDIR => return error.NotDir,
        EROFS => return error.ReadOnlyFileSystem,
        else => |err| return unexpectedErrno(err),
    }
}

pub fn mkdiratW(dir_fd: fd_t, sub_path_w: [*:0]const u16, mode: u32) MakeDirError!void {
    const sub_dir_handle = try windows.CreateDirectoryW(dir_fd, sub_path_w, null);
    windows.CloseHandle(sub_dir_handle);
}

/// Create a directory.
/// `mode` is ignored on Windows.
pub fn mkdir(dir_path: []const u8, mode: u32) MakeDirError!void {
    if (builtin.os.tag == .windows) {
        const sub_dir_handle = try windows.CreateDirectory(null, dir_path, null);
        windows.CloseHandle(sub_dir_handle);
        return;
    } else {
        const dir_path_c = try toPosixPath(dir_path);
        return mkdirZ(&dir_path_c, mode);
    }
}

/// Same as `mkdir` but the parameter is a null-terminated UTF8-encoded string.
pub fn mkdirZ(dir_path: [*:0]const u8, mode: u32) MakeDirError!void {
    if (builtin.os.tag == .windows) {
        const dir_path_w = try windows.cStrToPrefixedFileW(dir_path);
        const sub_dir_handle = try windows.CreateDirectoryW(null, &dir_path_w, null);
        windows.CloseHandle(sub_dir_handle);
        return;
    }
    switch (errno(system.mkdir(dir_path, mode))) {
        0 => return,
        EACCES => return error.AccessDenied,
        EPERM => return error.AccessDenied,
        EDQUOT => return error.DiskQuota,
        EEXIST => return error.PathAlreadyExists,
        EFAULT => unreachable,
        ELOOP => return error.SymLinkLoop,
        EMLINK => return error.LinkQuotaExceeded,
        ENAMETOOLONG => return error.NameTooLong,
        ENOENT => return error.FileNotFound,
        ENOMEM => return error.SystemResources,
        ENOSPC => return error.NoSpaceLeft,
        ENOTDIR => return error.NotDir,
        EROFS => return error.ReadOnlyFileSystem,
        else => |err| return unexpectedErrno(err),
    }
}

pub const DeleteDirError = error{
    AccessDenied,
    FileBusy,
    SymLinkLoop,
    NameTooLong,
    FileNotFound,
    SystemResources,
    NotDir,
    DirNotEmpty,
    ReadOnlyFileSystem,
    InvalidUtf8,
    BadPathName,
} || UnexpectedError;

/// Deletes an empty directory.
pub fn rmdir(dir_path: []const u8) DeleteDirError!void {
    if (builtin.os.tag == .windows) {
        const dir_path_w = try windows.sliceToPrefixedFileW(dir_path);
        return windows.RemoveDirectoryW(&dir_path_w);
    } else {
        const dir_path_c = try toPosixPath(dir_path);
        return rmdirZ(&dir_path_c);
    }
}

pub const rmdirC = @compileError("deprecated: renamed to rmdirZ");

/// Same as `rmdir` except the parameter is null-terminated.
pub fn rmdirZ(dir_path: [*:0]const u8) DeleteDirError!void {
    if (builtin.os.tag == .windows) {
        const dir_path_w = try windows.cStrToPrefixedFileW(dir_path);
        return windows.RemoveDirectoryW(&dir_path_w);
    }
    switch (errno(system.rmdir(dir_path))) {
        0 => return,
        EACCES => return error.AccessDenied,
        EPERM => return error.AccessDenied,
        EBUSY => return error.FileBusy,
        EFAULT => unreachable,
        EINVAL => unreachable,
        ELOOP => return error.SymLinkLoop,
        ENAMETOOLONG => return error.NameTooLong,
        ENOENT => return error.FileNotFound,
        ENOMEM => return error.SystemResources,
        ENOTDIR => return error.NotDir,
        EEXIST => return error.DirNotEmpty,
        ENOTEMPTY => return error.DirNotEmpty,
        EROFS => return error.ReadOnlyFileSystem,
        else => |err| return unexpectedErrno(err),
    }
}

pub const ChangeCurDirError = error{
    AccessDenied,
    FileSystem,
    SymLinkLoop,
    NameTooLong,
    FileNotFound,
    SystemResources,
    NotDir,
} || UnexpectedError;

/// Changes the current working directory of the calling process.
/// `dir_path` is recommended to be a UTF-8 encoded string.
pub fn chdir(dir_path: []const u8) ChangeCurDirError!void {
    if (builtin.os.tag == .windows) {
        const dir_path_w = try windows.sliceToPrefixedFileW(dir_path);
        @compileError("TODO implement chdir for Windows");
    } else {
        const dir_path_c = try toPosixPath(dir_path);
        return chdirZ(&dir_path_c);
    }
}

pub const chdirC = @compileError("deprecated: renamed to chdirZ");

/// Same as `chdir` except the parameter is null-terminated.
pub fn chdirZ(dir_path: [*:0]const u8) ChangeCurDirError!void {
    if (builtin.os.tag == .windows) {
        const dir_path_w = try windows.cStrToPrefixedFileW(dir_path);
        @compileError("TODO implement chdir for Windows");
    }
    switch (errno(system.chdir(dir_path))) {
        0 => return,
        EACCES => return error.AccessDenied,
        EFAULT => unreachable,
        EIO => return error.FileSystem,
        ELOOP => return error.SymLinkLoop,
        ENAMETOOLONG => return error.NameTooLong,
        ENOENT => return error.FileNotFound,
        ENOMEM => return error.SystemResources,
        ENOTDIR => return error.NotDir,
        else => |err| return unexpectedErrno(err),
    }
}

pub const FchdirError = error{
    AccessDenied,
    NotDir,
    FileSystem,
} || UnexpectedError;

pub fn fchdir(dirfd: fd_t) FchdirError!void {
    while (true) {
        switch (errno(system.fchdir(dirfd))) {
            0 => return,
            EACCES => return error.AccessDenied,
            EBADF => unreachable,
            ENOTDIR => return error.NotDir,
            EINTR => continue,
            EIO => return error.FileSystem,
            else => |err| return unexpectedErrno(err),
        }
    }
}

pub const ReadLinkError = error{
    AccessDenied,
    FileSystem,
    SymLinkLoop,
    NameTooLong,
    FileNotFound,
    SystemResources,
    NotDir,
} || UnexpectedError;

/// Read value of a symbolic link.
/// The return value is a slice of `out_buffer` from index 0.
pub fn readlink(file_path: []const u8, out_buffer: []u8) ReadLinkError![]u8 {
    if (builtin.os.tag == .windows) {
        const file_path_w = try windows.sliceToPrefixedFileW(file_path);
        @compileError("TODO implement readlink for Windows");
    } else {
        const file_path_c = try toPosixPath(file_path);
        return readlinkZ(&file_path_c, out_buffer);
    }
}

pub const readlinkC = @compileError("deprecated: renamed to readlinkZ");

/// Same as `readlink` except `file_path` is null-terminated.
pub fn readlinkZ(file_path: [*:0]const u8, out_buffer: []u8) ReadLinkError![]u8 {
    if (builtin.os.tag == .windows) {
        const file_path_w = try windows.cStrToPrefixedFileW(file_path);
        @compileError("TODO implement readlink for Windows");
    }
    const rc = system.readlink(file_path, out_buffer.ptr, out_buffer.len);
    switch (errno(rc)) {
        0 => return out_buffer[0..@bitCast(usize, rc)],
        EACCES => return error.AccessDenied,
        EFAULT => unreachable,
        EINVAL => unreachable,
        EIO => return error.FileSystem,
        ELOOP => return error.SymLinkLoop,
        ENAMETOOLONG => return error.NameTooLong,
        ENOENT => return error.FileNotFound,
        ENOMEM => return error.SystemResources,
        ENOTDIR => return error.NotDir,
        else => |err| return unexpectedErrno(err),
    }
}

pub const readlinkatC = @compileError("deprecated: renamed to readlinkatZ");

pub fn readlinkatZ(dirfd: fd_t, file_path: [*:0]const u8, out_buffer: []u8) ReadLinkError![]u8 {
    if (builtin.os.tag == .windows) {
        const file_path_w = try windows.cStrToPrefixedFileW(file_path);
        @compileError("TODO implement readlink for Windows");
    }
    const rc = system.readlinkat(dirfd, file_path, out_buffer.ptr, out_buffer.len);
    switch (errno(rc)) {
        0 => return out_buffer[0..@bitCast(usize, rc)],
        EACCES => return error.AccessDenied,
        EFAULT => unreachable,
        EINVAL => unreachable,
        EIO => return error.FileSystem,
        ELOOP => return error.SymLinkLoop,
        ENAMETOOLONG => return error.NameTooLong,
        ENOENT => return error.FileNotFound,
        ENOMEM => return error.SystemResources,
        ENOTDIR => return error.NotDir,
        else => |err| return unexpectedErrno(err),
    }
}

pub const SetIdError = error{
    ResourceLimitReached,
    InvalidUserId,
    PermissionDenied,
} || UnexpectedError;

pub fn setuid(uid: u32) SetIdError!void {
    switch (errno(system.setuid(uid))) {
        0 => return,
        EAGAIN => return error.ResourceLimitReached,
        EINVAL => return error.InvalidUserId,
        EPERM => return error.PermissionDenied,
        else => |err| return unexpectedErrno(err),
    }
}

pub fn setreuid(ruid: u32, euid: u32) SetIdError!void {
    switch (errno(system.setreuid(ruid, euid))) {
        0 => return,
        EAGAIN => return error.ResourceLimitReached,
        EINVAL => return error.InvalidUserId,
        EPERM => return error.PermissionDenied,
        else => |err| return unexpectedErrno(err),
    }
}

pub fn setgid(gid: u32) SetIdError!void {
    switch (errno(system.setgid(gid))) {
        0 => return,
        EAGAIN => return error.ResourceLimitReached,
        EINVAL => return error.InvalidUserId,
        EPERM => return error.PermissionDenied,
        else => |err| return unexpectedErrno(err),
    }
}

pub fn setregid(rgid: u32, egid: u32) SetIdError!void {
    switch (errno(system.setregid(rgid, egid))) {
        0 => return,
        EAGAIN => return error.ResourceLimitReached,
        EINVAL => return error.InvalidUserId,
        EPERM => return error.PermissionDenied,
        else => |err| return unexpectedErrno(err),
    }
}

/// Test whether a file descriptor refers to a terminal.
pub fn isatty(handle: fd_t) bool {
    if (builtin.os.tag == .windows) {
        if (isCygwinPty(handle))
            return true;

        var out: windows.DWORD = undefined;
        return windows.kernel32.GetConsoleMode(handle, &out) != 0;
    }
    if (builtin.link_libc) {
        return system.isatty(handle) != 0;
    }
    if (builtin.os.tag == .wasi) {
        var statbuf: fdstat_t = undefined;
        const err = system.fd_fdstat_get(handle, &statbuf);
        if (err != 0) {
            // errno = err;
            return false;
        }

        // A tty is a character device that we can't seek or tell on.
        if (statbuf.fs_filetype != FILETYPE_CHARACTER_DEVICE or
            (statbuf.fs_rights_base & (RIGHT_FD_SEEK | RIGHT_FD_TELL)) != 0)
        {
            // errno = ENOTTY;
            return false;
        }

        return true;
    }
    if (builtin.os.tag == .linux) {
        var wsz: linux.winsize = undefined;
        return linux.syscall3(.ioctl, @bitCast(usize, @as(isize, handle)), linux.TIOCGWINSZ, @ptrToInt(&wsz)) == 0;
    }
    unreachable;
}

pub fn isCygwinPty(handle: fd_t) bool {
    if (builtin.os.tag != .windows) return false;

    const size = @sizeOf(windows.FILE_NAME_INFO);
    var name_info_bytes align(@alignOf(windows.FILE_NAME_INFO)) = [_]u8{0} ** (size + windows.MAX_PATH);

    if (windows.kernel32.GetFileInformationByHandleEx(
        handle,
        windows.FileNameInfo,
        @ptrCast(*c_void, &name_info_bytes),
        name_info_bytes.len,
    ) == 0) {
        return false;
    }

    const name_info = @ptrCast(*const windows.FILE_NAME_INFO, &name_info_bytes[0]);
    const name_bytes = name_info_bytes[size .. size + @as(usize, name_info.FileNameLength)];
    const name_wide = mem.bytesAsSlice(u16, name_bytes);
    return mem.indexOf(u16, name_wide, &[_]u16{ 'm', 's', 'y', 's', '-' }) != null or
        mem.indexOf(u16, name_wide, &[_]u16{ '-', 'p', 't', 'y' }) != null;
}

pub const SocketError = error{
    /// Permission to create a socket of the specified type and/or
    /// pro‐tocol is denied.
    PermissionDenied,

    /// The implementation does not support the specified address family.
    AddressFamilyNotSupported,

    /// Unknown protocol, or protocol family not available.
    ProtocolFamilyNotAvailable,

    /// The per-process limit on the number of open file descriptors has been reached.
    ProcessFdQuotaExceeded,

    /// The system-wide limit on the total number of open files has been reached.
    SystemFdQuotaExceeded,

    /// Insufficient memory is available. The socket cannot be created until sufficient
    /// resources are freed.
    SystemResources,

    /// The protocol type or the specified protocol is not supported within this domain.
    ProtocolNotSupported,
} || UnexpectedError;

pub fn socket(domain: u32, socket_type: u32, protocol: u32) SocketError!fd_t {
    const rc = system.socket(domain, socket_type, protocol);
    switch (errno(rc)) {
        0 => return @intCast(fd_t, rc),
        EACCES => return error.PermissionDenied,
        EAFNOSUPPORT => return error.AddressFamilyNotSupported,
        EINVAL => return error.ProtocolFamilyNotAvailable,
        EMFILE => return error.ProcessFdQuotaExceeded,
        ENFILE => return error.SystemFdQuotaExceeded,
        ENOBUFS => return error.SystemResources,
        ENOMEM => return error.SystemResources,
        EPROTONOSUPPORT => return error.ProtocolNotSupported,
        else => |err| return unexpectedErrno(err),
    }
}

pub const BindError = error{
    /// The address is protected, and the user is not the superuser.
    /// For UNIX domain sockets: Search permission is denied on  a  component
    /// of  the  path  prefix.
    AccessDenied,

    /// The given address is already in use, or in the case of Internet domain sockets,
    /// The  port number was specified as zero in the socket
    /// address structure, but, upon attempting to bind to  an  ephemeral  port,  it  was
    /// determined  that  all  port  numbers in the ephemeral port range are currently in
    /// use.  See the discussion of /proc/sys/net/ipv4/ip_local_port_range ip(7).
    AddressInUse,

    /// A nonexistent interface was requested or the requested address was not local.
    AddressNotAvailable,

    /// Too many symbolic links were encountered in resolving addr.
    SymLinkLoop,

    /// addr is too long.
    NameTooLong,

    /// A component in the directory prefix of the socket pathname does not exist.
    FileNotFound,

    /// Insufficient kernel memory was available.
    SystemResources,

    /// A component of the path prefix is not a directory.
    NotDir,

    /// The socket inode would reside on a read-only filesystem.
    ReadOnlyFileSystem,
} || UnexpectedError;

/// addr is `*const T` where T is one of the sockaddr
pub fn bind(sockfd: fd_t, addr: *const sockaddr, len: socklen_t) BindError!void {
    const rc = system.bind(sockfd, addr, len);
    switch (errno(rc)) {
        0 => return,
        EACCES => return error.AccessDenied,
        EADDRINUSE => return error.AddressInUse,
        EBADF => unreachable, // always a race condition if this error is returned
        EINVAL => unreachable, // invalid parameters
        ENOTSOCK => unreachable, // invalid `sockfd`
        EADDRNOTAVAIL => return error.AddressNotAvailable,
        EFAULT => unreachable, // invalid `addr` pointer
        ELOOP => return error.SymLinkLoop,
        ENAMETOOLONG => return error.NameTooLong,
        ENOENT => return error.FileNotFound,
        ENOMEM => return error.SystemResources,
        ENOTDIR => return error.NotDir,
        EROFS => return error.ReadOnlyFileSystem,
        else => |err| return unexpectedErrno(err),
    }
}

const ListenError = error{
    /// Another socket is already listening on the same port.
    /// For Internet domain sockets, the  socket referred to by sockfd had not previously
    /// been bound to an address and, upon attempting to bind it to an ephemeral port, it
    /// was determined that all port numbers in the ephemeral port range are currently in
    /// use.  See the discussion of /proc/sys/net/ipv4/ip_local_port_range in ip(7).
    AddressInUse,

    /// The file descriptor sockfd does not refer to a socket.
    FileDescriptorNotASocket,

    /// The socket is not of a type that supports the listen() operation.
    OperationNotSupported,
} || UnexpectedError;

pub fn listen(sockfd: fd_t, backlog: u32) ListenError!void {
    const rc = system.listen(sockfd, backlog);
    switch (errno(rc)) {
        0 => return,
        EADDRINUSE => return error.AddressInUse,
        EBADF => unreachable,
        ENOTSOCK => return error.FileDescriptorNotASocket,
        EOPNOTSUPP => return error.OperationNotSupported,
        else => |err| return unexpectedErrno(err),
    }
}

pub const AcceptError = error{
    ConnectionAborted,

    /// The per-process limit on the number of open file descriptors has been reached.
    ProcessFdQuotaExceeded,

    /// The system-wide limit on the total number of open files has been reached.
    SystemFdQuotaExceeded,

    /// Not enough free memory.  This often means that the memory allocation  is  limited
    /// by the socket buffer limits, not by the system memory.
    SystemResources,

    ProtocolFailure,

    /// Firewall rules forbid connection.
    BlockedByFirewall,

    /// This error occurs when no global event loop is configured,
    /// and accepting from the socket would block.
    WouldBlock,
} || UnexpectedError;

/// Accept a connection on a socket.
/// If the application has a global event loop enabled, EAGAIN is handled
/// via the event loop. Otherwise EAGAIN results in error.WouldBlock.
pub fn accept4(
    /// This argument is a socket that has been created with `socket`, bound to a local address
    /// with `bind`, and is listening for connections after a `listen`.
    sockfd: fd_t,
    /// This argument is a pointer to a sockaddr structure.  This structure is filled in with  the
    /// address  of  the  peer  socket, as known to the communications layer.  The exact format of the
    /// address returned addr is determined by the socket's address  family  (see  `socket`  and  the
    /// respective  protocol  man  pages).
    addr: *sockaddr,
    /// This argument is a value-result argument: the caller must initialize it to contain  the
    /// size (in bytes) of the structure pointed to by addr; on return it will contain the actual size
    /// of the peer address.
    ///
    /// The returned address is truncated if the buffer provided is too small; in this  case,  `addr_size`
    /// will return a value greater than was supplied to the call.
    addr_size: *socklen_t,
    /// If  flags  is  0, then `accept4` is the same as `accept`.  The following values can be bitwise
    /// ORed in flags to obtain different behavior:
    /// * `SOCK_NONBLOCK` - Set the `O_NONBLOCK` file status flag on the open file description (see `open`)
    ///   referred  to by the new file descriptor.  Using this flag saves extra calls to `fcntl` to achieve
    ///   the same result.
    /// * `SOCK_CLOEXEC`  - Set the close-on-exec (`FD_CLOEXEC`) flag on the new file descriptor.   See  the
    ///   description  of the `O_CLOEXEC` flag in `open` for reasons why this may be useful.
    flags: u32,
) AcceptError!fd_t {
    while (true) {
        const rc = system.accept4(sockfd, addr, addr_size, flags);
        switch (errno(rc)) {
            0 => return @intCast(fd_t, rc),
            EINTR => continue,

            EAGAIN => if (std.event.Loop.instance) |loop| {
                loop.waitUntilFdReadable(sockfd);
                continue;
            } else {
                return error.WouldBlock;
            },
            EBADF => unreachable, // always a race condition
            ECONNABORTED => return error.ConnectionAborted,
            EFAULT => unreachable,
            EINVAL => unreachable,
            ENOTSOCK => unreachable,
            EMFILE => return error.ProcessFdQuotaExceeded,
            ENFILE => return error.SystemFdQuotaExceeded,
            ENOBUFS => return error.SystemResources,
            ENOMEM => return error.SystemResources,
            EOPNOTSUPP => unreachable,
            EPROTO => return error.ProtocolFailure,
            EPERM => return error.BlockedByFirewall,

            else => |err| return unexpectedErrno(err),
        }
    }
}

pub const EpollCreateError = error{
    /// The  per-user   limit   on   the   number   of   epoll   instances   imposed   by
    /// /proc/sys/fs/epoll/max_user_instances  was encountered.  See epoll(7) for further
    /// details.
    /// Or, The per-process limit on the number of open file descriptors has been reached.
    ProcessFdQuotaExceeded,

    /// The system-wide limit on the total number of open files has been reached.
    SystemFdQuotaExceeded,

    /// There was insufficient memory to create the kernel object.
    SystemResources,
} || UnexpectedError;

pub fn epoll_create1(flags: u32) EpollCreateError!i32 {
    const rc = system.epoll_create1(flags);
    switch (errno(rc)) {
        0 => return @intCast(i32, rc),
        else => |err| return unexpectedErrno(err),

        EINVAL => unreachable,
        EMFILE => return error.ProcessFdQuotaExceeded,
        ENFILE => return error.SystemFdQuotaExceeded,
        ENOMEM => return error.SystemResources,
    }
}

pub const EpollCtlError = error{
    /// op was EPOLL_CTL_ADD, and the supplied file descriptor fd is  already  registered
    /// with this epoll instance.
    FileDescriptorAlreadyPresentInSet,

    /// fd refers to an epoll instance and this EPOLL_CTL_ADD operation would result in a
    /// circular loop of epoll instances monitoring one another.
    OperationCausesCircularLoop,

    /// op was EPOLL_CTL_MOD or EPOLL_CTL_DEL, and fd is not registered with  this  epoll
    /// instance.
    FileDescriptorNotRegistered,

    /// There was insufficient memory to handle the requested op control operation.
    SystemResources,

    /// The  limit  imposed  by /proc/sys/fs/epoll/max_user_watches was encountered while
    /// trying to register (EPOLL_CTL_ADD) a new file descriptor on  an  epoll  instance.
    /// See epoll(7) for further details.
    UserResourceLimitReached,

    /// The target file fd does not support epoll.  This error can occur if fd refers to,
    /// for example, a regular file or a directory.
    FileDescriptorIncompatibleWithEpoll,
} || UnexpectedError;

pub fn epoll_ctl(epfd: i32, op: u32, fd: i32, event: ?*epoll_event) EpollCtlError!void {
    const rc = system.epoll_ctl(epfd, op, fd, event);
    switch (errno(rc)) {
        0 => return,
        else => |err| return unexpectedErrno(err),

        EBADF => unreachable, // always a race condition if this happens
        EEXIST => return error.FileDescriptorAlreadyPresentInSet,
        EINVAL => unreachable,
        ELOOP => return error.OperationCausesCircularLoop,
        ENOENT => return error.FileDescriptorNotRegistered,
        ENOMEM => return error.SystemResources,
        ENOSPC => return error.UserResourceLimitReached,
        EPERM => return error.FileDescriptorIncompatibleWithEpoll,
    }
}

/// Waits for an I/O event on an epoll file descriptor.
/// Returns the number of file descriptors ready for the requested I/O,
/// or zero if no file descriptor became ready during the requested timeout milliseconds.
pub fn epoll_wait(epfd: i32, events: []epoll_event, timeout: i32) usize {
    while (true) {
        // TODO get rid of the @intCast
        const rc = system.epoll_wait(epfd, events.ptr, @intCast(u32, events.len), timeout);
        switch (errno(rc)) {
            0 => return @intCast(usize, rc),
            EINTR => continue,
            EBADF => unreachable,
            EFAULT => unreachable,
            EINVAL => unreachable,
            else => unreachable,
        }
    }
}

pub const EventFdError = error{
    SystemResources,
    ProcessFdQuotaExceeded,
    SystemFdQuotaExceeded,
} || UnexpectedError;

pub fn eventfd(initval: u32, flags: u32) EventFdError!i32 {
    const rc = system.eventfd(initval, flags);
    switch (errno(rc)) {
        0 => return @intCast(i32, rc),
        else => |err| return unexpectedErrno(err),

        EINVAL => unreachable, // invalid parameters
        EMFILE => return error.ProcessFdQuotaExceeded,
        ENFILE => return error.SystemFdQuotaExceeded,
        ENODEV => return error.SystemResources,
        ENOMEM => return error.SystemResources,
    }
}

pub const GetSockNameError = error{
    /// Insufficient resources were available in the system to perform the operation.
    SystemResources,
} || UnexpectedError;

pub fn getsockname(sockfd: fd_t, addr: *sockaddr, addrlen: *socklen_t) GetSockNameError!void {
    switch (errno(system.getsockname(sockfd, addr, addrlen))) {
        0 => return,
        else => |err| return unexpectedErrno(err),

        EBADF => unreachable, // always a race condition
        EFAULT => unreachable,
        EINVAL => unreachable, // invalid parameters
        ENOTSOCK => unreachable,
        ENOBUFS => return error.SystemResources,
    }
}

pub const ConnectError = error{
    /// For UNIX domain sockets, which are identified by pathname: Write permission is denied on  the  socket
    /// file,  or  search  permission  is  denied  for  one of the directories in the path prefix.
    /// or
    /// The user tried to connect to a broadcast address without having the socket broadcast flag enabled  or
    /// the connection request failed because of a local firewall rule.
    PermissionDenied,

    /// Local address is already in use.
    AddressInUse,

    /// (Internet  domain  sockets)  The  socket  referred  to  by sockfd had not previously been bound to an
    /// address and, upon attempting to bind it to an ephemeral port, it was determined that all port numbers
    /// in    the    ephemeral    port    range    are   currently   in   use.    See   the   discussion   of
    /// /proc/sys/net/ipv4/ip_local_port_range in ip(7).
    AddressNotAvailable,

    /// The passed address didn't have the correct address family in its sa_family field.
    AddressFamilyNotSupported,

    /// Insufficient entries in the routing cache.
    SystemResources,

    /// A connect() on a stream socket found no one listening on the remote address.
    ConnectionRefused,

    /// Network is unreachable.
    NetworkUnreachable,

    /// Timeout  while  attempting  connection.   The server may be too busy to accept new connections.  Note
    /// that for IP sockets the timeout may be very long when syncookies are enabled on the server.
    ConnectionTimedOut,

    /// This error occurs when no global event loop is configured,
    /// and connecting to the socket would block.
    WouldBlock,

    /// The given path for the unix socket does not exist.
    FileNotFound,
} || UnexpectedError;

/// Initiate a connection on a socket.
pub fn connect(sockfd: fd_t, sock_addr: *const sockaddr, len: socklen_t) ConnectError!void {
    while (true) {
        switch (errno(system.connect(sockfd, sock_addr, len))) {
            0 => return,
            EACCES => return error.PermissionDenied,
            EPERM => return error.PermissionDenied,
            EADDRINUSE => return error.AddressInUse,
            EADDRNOTAVAIL => return error.AddressNotAvailable,
            EAFNOSUPPORT => return error.AddressFamilyNotSupported,
            EAGAIN, EINPROGRESS => {
                const loop = std.event.Loop.instance orelse return error.WouldBlock;
                loop.waitUntilFdWritableOrReadable(sockfd);
                return getsockoptError(sockfd);
            },
            EALREADY => unreachable, // The socket is nonblocking and a previous connection attempt has not yet been completed.
            EBADF => unreachable, // sockfd is not a valid open file descriptor.
            ECONNREFUSED => return error.ConnectionRefused,
            EFAULT => unreachable, // The socket structure address is outside the user's address space.
            EINTR => continue,
            EISCONN => unreachable, // The socket is already connected.
            ENETUNREACH => return error.NetworkUnreachable,
            ENOTSOCK => unreachable, // The file descriptor sockfd does not refer to a socket.
            EPROTOTYPE => unreachable, // The socket type does not support the requested communications protocol.
            ETIMEDOUT => return error.ConnectionTimedOut,
            ENOENT => return error.FileNotFound, // Returned when socket is AF_UNIX and the given path does not exist.
            else => |err| return unexpectedErrno(err),
        }
    }
}

pub fn getsockoptError(sockfd: fd_t) ConnectError!void {
    var err_code: u32 = undefined;
    var size: u32 = @sizeOf(u32);
    const rc = system.getsockopt(sockfd, SOL_SOCKET, SO_ERROR, @ptrCast([*]u8, &err_code), &size);
    assert(size == 4);
    switch (errno(rc)) {
        0 => switch (err_code) {
            0 => return,
            EACCES => return error.PermissionDenied,
            EPERM => return error.PermissionDenied,
            EADDRINUSE => return error.AddressInUse,
            EADDRNOTAVAIL => return error.AddressNotAvailable,
            EAFNOSUPPORT => return error.AddressFamilyNotSupported,
            EAGAIN => return error.SystemResources,
            EALREADY => unreachable, // The socket is nonblocking and a previous connection attempt has not yet been completed.
            EBADF => unreachable, // sockfd is not a valid open file descriptor.
            ECONNREFUSED => return error.ConnectionRefused,
            EFAULT => unreachable, // The socket structure address is outside the user's address space.
            EISCONN => unreachable, // The socket is already connected.
            ENETUNREACH => return error.NetworkUnreachable,
            ENOTSOCK => unreachable, // The file descriptor sockfd does not refer to a socket.
            EPROTOTYPE => unreachable, // The socket type does not support the requested communications protocol.
            ETIMEDOUT => return error.ConnectionTimedOut,
            else => |err| return unexpectedErrno(err),
        },
        EBADF => unreachable, // The argument sockfd is not a valid file descriptor.
        EFAULT => unreachable, // The address pointed to by optval or optlen is not in a valid part of the process address space.
        EINVAL => unreachable,
        ENOPROTOOPT => unreachable, // The option is unknown at the level indicated.
        ENOTSOCK => unreachable, // The file descriptor sockfd does not refer to a socket.
        else => |err| return unexpectedErrno(err),
    }
}

pub fn waitpid(pid: i32, flags: u32) u32 {
    // TODO allow implicit pointer cast from *u32 to *c_uint ?
    const Status = if (builtin.link_libc) c_uint else u32;
    var status: Status = undefined;
    while (true) {
        switch (errno(system.waitpid(pid, &status, flags))) {
            0 => return @bitCast(u32, status),
            EINTR => continue,
            ECHILD => unreachable, // The process specified does not exist. It would be a race condition to handle this error.
            EINVAL => unreachable, // The options argument was invalid
            else => unreachable,
        }
    }
}

pub const FStatError = error{
    SystemResources,
    AccessDenied,
} || UnexpectedError;

pub fn fstat(fd: fd_t) FStatError!Stat {
    var stat: Stat = undefined;

    switch (errno(system.fstat(fd, &stat))) {
        0 => return stat,
        EINVAL => unreachable,
        EBADF => unreachable, // Always a race condition.
        ENOMEM => return error.SystemResources,
        EACCES => return error.AccessDenied,
        else => |err| return unexpectedErrno(err),
    }
}

pub const FStatAtError = FStatError || error{ NameTooLong, FileNotFound };

pub fn fstatat(dirfd: fd_t, pathname: []const u8, flags: u32) FStatAtError!Stat {
    const pathname_c = try toPosixPath(pathname);
    return fstatatZ(dirfd, &pathname_c, flags);
}

pub const fstatatC = @compileError("deprecated: renamed to fstatatZ");

pub fn fstatatZ(dirfd: fd_t, pathname: [*:0]const u8, flags: u32) FStatAtError!Stat {
    var stat: Stat = undefined;
    switch (errno(system.fstatat(dirfd, pathname, &stat, flags))) {
        0 => return stat,
        EINVAL => unreachable,
        EBADF => unreachable, // Always a race condition.
        ENOMEM => return error.SystemResources,
        EACCES => return error.AccessDenied,
        EFAULT => unreachable,
        ENAMETOOLONG => return error.NameTooLong,
        ENOENT => return error.FileNotFound,
        ENOTDIR => return error.FileNotFound,
        else => |err| return unexpectedErrno(err),
    }
}

pub const KQueueError = error{
    /// The per-process limit on the number of open file descriptors has been reached.
    ProcessFdQuotaExceeded,

    /// The system-wide limit on the total number of open files has been reached.
    SystemFdQuotaExceeded,
} || UnexpectedError;

pub fn kqueue() KQueueError!i32 {
    const rc = system.kqueue();
    switch (errno(rc)) {
        0 => return @intCast(i32, rc),
        EMFILE => return error.ProcessFdQuotaExceeded,
        ENFILE => return error.SystemFdQuotaExceeded,
        else => |err| return unexpectedErrno(err),
    }
}

pub const KEventError = error{
    /// The process does not have permission to register a filter.
    AccessDenied,

    /// The event could not be found to be modified or deleted.
    EventNotFound,

    /// No memory was available to register the event.
    SystemResources,

    /// The specified process to attach to does not exist.
    ProcessNotFound,

    /// changelist or eventlist had too many items on it.
    /// TODO remove this possibility
    Overflow,
};

pub fn kevent(
    kq: i32,
    changelist: []const Kevent,
    eventlist: []Kevent,
    timeout: ?*const timespec,
) KEventError!usize {
    while (true) {
        const rc = system.kevent(
            kq,
            changelist.ptr,
            try math.cast(c_int, changelist.len),
            eventlist.ptr,
            try math.cast(c_int, eventlist.len),
            timeout,
        );
        switch (errno(rc)) {
            0 => return @intCast(usize, rc),
            EACCES => return error.AccessDenied,
            EFAULT => unreachable,
            EBADF => unreachable, // Always a race condition.
            EINTR => continue,
            EINVAL => unreachable,
            ENOENT => return error.EventNotFound,
            ENOMEM => return error.SystemResources,
            ESRCH => return error.ProcessNotFound,
            else => unreachable,
        }
    }
}

pub const INotifyInitError = error{
    ProcessFdQuotaExceeded,
    SystemFdQuotaExceeded,
    SystemResources,
} || UnexpectedError;

/// initialize an inotify instance
pub fn inotify_init1(flags: u32) INotifyInitError!i32 {
    const rc = system.inotify_init1(flags);
    switch (errno(rc)) {
        0 => return @intCast(i32, rc),
        EINVAL => unreachable,
        EMFILE => return error.ProcessFdQuotaExceeded,
        ENFILE => return error.SystemFdQuotaExceeded,
        ENOMEM => return error.SystemResources,
        else => |err| return unexpectedErrno(err),
    }
}

pub const INotifyAddWatchError = error{
    AccessDenied,
    NameTooLong,
    FileNotFound,
    SystemResources,
    UserResourceLimitReached,
} || UnexpectedError;

/// add a watch to an initialized inotify instance
pub fn inotify_add_watch(inotify_fd: i32, pathname: []const u8, mask: u32) INotifyAddWatchError!i32 {
    const pathname_c = try toPosixPath(pathname);
    return inotify_add_watchZ(inotify_fd, &pathname_c, mask);
}

pub const inotify_add_watchC = @compileError("deprecated: renamed to inotify_add_watchZ");

/// Same as `inotify_add_watch` except pathname is null-terminated.
pub fn inotify_add_watchZ(inotify_fd: i32, pathname: [*:0]const u8, mask: u32) INotifyAddWatchError!i32 {
    const rc = system.inotify_add_watch(inotify_fd, pathname, mask);
    switch (errno(rc)) {
        0 => return @intCast(i32, rc),
        EACCES => return error.AccessDenied,
        EBADF => unreachable,
        EFAULT => unreachable,
        EINVAL => unreachable,
        ENAMETOOLONG => return error.NameTooLong,
        ENOENT => return error.FileNotFound,
        ENOMEM => return error.SystemResources,
        ENOSPC => return error.UserResourceLimitReached,
        else => |err| return unexpectedErrno(err),
    }
}

/// remove an existing watch from an inotify instance
pub fn inotify_rm_watch(inotify_fd: i32, wd: i32) void {
    switch (errno(system.inotify_rm_watch(inotify_fd, wd))) {
        0 => return,
        EBADF => unreachable,
        EINVAL => unreachable,
        else => unreachable,
    }
}

pub const MProtectError = error{
    /// The memory cannot be given the specified access.  This can happen, for example, if you
    /// mmap(2)  a  file  to  which  you have read-only access, then ask mprotect() to mark it
    /// PROT_WRITE.
    AccessDenied,

    /// Changing  the  protection  of a memory region would result in the total number of map‐
    /// pings with distinct attributes (e.g., read versus read/write protection) exceeding the
    /// allowed maximum.  (For example, making the protection of a range PROT_READ in the mid‐
    /// dle of a region currently protected as PROT_READ|PROT_WRITE would result in three map‐
    /// pings: two read/write mappings at each end and a read-only mapping in the middle.)
    OutOfMemory,
} || UnexpectedError;

/// `memory.len` must be page-aligned.
pub fn mprotect(memory: []align(mem.page_size) u8, protection: u32) MProtectError!void {
    assert(mem.isAligned(memory.len, mem.page_size));
    switch (errno(system.mprotect(memory.ptr, memory.len, protection))) {
        0 => return,
        EINVAL => unreachable,
        EACCES => return error.AccessDenied,
        ENOMEM => return error.OutOfMemory,
        else => |err| return unexpectedErrno(err),
    }
}

pub const ForkError = error{SystemResources} || UnexpectedError;

pub fn fork() ForkError!pid_t {
    const rc = system.fork();
    switch (errno(rc)) {
        0 => return @intCast(pid_t, rc),
        EAGAIN => return error.SystemResources,
        ENOMEM => return error.SystemResources,
        else => |err| return unexpectedErrno(err),
    }
}

pub const MMapError = error{
    /// The underlying filesystem of the specified file does not support memory mapping.
    MemoryMappingNotSupported,

    /// A file descriptor refers to a non-regular file. Or a file mapping was requested,
    /// but the file descriptor is not open for reading. Or `MAP_SHARED` was requested
    /// and `PROT_WRITE` is set, but the file descriptor is not open in `O_RDWR` mode.
    /// Or `PROT_WRITE` is set, but the file is append-only.
    AccessDenied,

    /// The `prot` argument asks for `PROT_EXEC` but the mapped area belongs to a file on
    /// a filesystem that was mounted no-exec.
    PermissionDenied,
    LockedMemoryLimitExceeded,
    OutOfMemory,
} || UnexpectedError;

/// Map files or devices into memory.
/// `length` does not need to be aligned.
/// Use of a mapped region can result in these signals:
/// * SIGSEGV - Attempted write into a region mapped as read-only.
/// * SIGBUS - Attempted  access to a portion of the buffer that does not correspond to the file
pub fn mmap(
    ptr: ?[*]align(mem.page_size) u8,
    length: usize,
    prot: u32,
    flags: u32,
    fd: fd_t,
    offset: u64,
) MMapError![]align(mem.page_size) u8 {
    const err = if (builtin.link_libc) blk: {
        const rc = std.c.mmap(ptr, length, prot, flags, fd, offset);
        if (rc != std.c.MAP_FAILED) return @ptrCast([*]align(mem.page_size) u8, @alignCast(mem.page_size, rc))[0..length];
        break :blk @intCast(usize, system._errno().*);
    } else blk: {
        const rc = system.mmap(ptr, length, prot, flags, fd, offset);
        const err = errno(rc);
        if (err == 0) return @intToPtr([*]align(mem.page_size) u8, rc)[0..length];
        break :blk err;
    };
    switch (err) {
        ETXTBSY => return error.AccessDenied,
        EACCES => return error.AccessDenied,
        EPERM => return error.PermissionDenied,
        EAGAIN => return error.LockedMemoryLimitExceeded,
        EBADF => unreachable, // Always a race condition.
        EOVERFLOW => unreachable, // The number of pages used for length + offset would overflow.
        ENODEV => return error.MemoryMappingNotSupported,
        EINVAL => unreachable, // Invalid parameters to mmap()
        ENOMEM => return error.OutOfMemory,
        else => return unexpectedErrno(err),
    }
}

/// Deletes the mappings for the specified address range, causing
/// further references to addresses within the range to generate invalid memory references.
/// Note that while POSIX allows unmapping a region in the middle of an existing mapping,
/// Zig's munmap function does not, for two reasons:
/// * It violates the Zig principle that resource deallocation must succeed.
/// * The Windows function, VirtualFree, has this restriction.
pub fn munmap(memory: []align(mem.page_size) u8) void {
    switch (errno(system.munmap(memory.ptr, memory.len))) {
        0 => return,
        EINVAL => unreachable, // Invalid parameters.
        ENOMEM => unreachable, // Attempted to unmap a region in the middle of an existing mapping.
        else => unreachable,
    }
}

pub const AccessError = error{
    PermissionDenied,
    FileNotFound,
    NameTooLong,
    InputOutput,
    SystemResources,
    BadPathName,
    FileBusy,
    SymLinkLoop,
    ReadOnlyFileSystem,

    /// On Windows, file paths must be valid Unicode.
    InvalidUtf8,
} || UnexpectedError;

/// check user's permissions for a file
/// TODO currently this assumes `mode` is `F_OK` on Windows.
pub fn access(path: []const u8, mode: u32) AccessError!void {
    if (builtin.os.tag == .windows) {
        const path_w = try windows.sliceToPrefixedFileW(path);
        _ = try windows.GetFileAttributesW(&path_w);
        return;
    }
    const path_c = try toPosixPath(path);
    return accessZ(&path_c, mode);
}

pub const accessC = @compileError("Deprecated in favor of `accessZ`");

/// Same as `access` except `path` is null-terminated.
pub fn accessZ(path: [*:0]const u8, mode: u32) AccessError!void {
    if (builtin.os.tag == .windows) {
        const path_w = try windows.cStrToPrefixedFileW(path);
        _ = try windows.GetFileAttributesW(&path_w);
        return;
    }
    switch (errno(system.access(path, mode))) {
        0 => return,
        EACCES => return error.PermissionDenied,
        EROFS => return error.ReadOnlyFileSystem,
        ELOOP => return error.SymLinkLoop,
        ETXTBSY => return error.FileBusy,
        ENOTDIR => return error.FileNotFound,
        ENOENT => return error.FileNotFound,
        ENAMETOOLONG => return error.NameTooLong,
        EINVAL => unreachable,
        EFAULT => unreachable,
        EIO => return error.InputOutput,
        ENOMEM => return error.SystemResources,
        else => |err| return unexpectedErrno(err),
    }
}

/// Call from Windows-specific code if you already have a UTF-16LE encoded, null terminated string.
/// Otherwise use `access` or `accessC`.
/// TODO currently this ignores `mode`.
pub fn accessW(path: [*:0]const u16, mode: u32) windows.GetFileAttributesError!void {
    const ret = try windows.GetFileAttributesW(path);
    if (ret != windows.INVALID_FILE_ATTRIBUTES) {
        return;
    }
    switch (windows.kernel32.GetLastError()) {
        .FILE_NOT_FOUND => return error.FileNotFound,
        .PATH_NOT_FOUND => return error.FileNotFound,
        .ACCESS_DENIED => return error.PermissionDenied,
        else => |err| return windows.unexpectedError(err),
    }
}

/// Check user's permissions for a file, based on an open directory handle.
/// TODO currently this ignores `mode` and `flags` on Windows.
pub fn faccessat(dirfd: fd_t, path: []const u8, mode: u32, flags: u32) AccessError!void {
    if (builtin.os.tag == .windows) {
        const path_w = try windows.sliceToPrefixedFileW(path);
        return faccessatW(dirfd, &path_w, mode, flags);
    }
    const path_c = try toPosixPath(path);
    return faccessatZ(dirfd, &path_c, mode, flags);
}

/// Same as `faccessat` except the path parameter is null-terminated.
pub fn faccessatZ(dirfd: fd_t, path: [*:0]const u8, mode: u32, flags: u32) AccessError!void {
    if (builtin.os.tag == .windows) {
        const path_w = try windows.cStrToPrefixedFileW(path);
        return faccessatW(dirfd, &path_w, mode, flags);
    }
    switch (errno(system.faccessat(dirfd, path, mode, flags))) {
        0 => return,
        EACCES => return error.PermissionDenied,
        EROFS => return error.ReadOnlyFileSystem,
        ELOOP => return error.SymLinkLoop,
        ETXTBSY => return error.FileBusy,
        ENOTDIR => return error.FileNotFound,
        ENOENT => return error.FileNotFound,
        ENAMETOOLONG => return error.NameTooLong,
        EINVAL => unreachable,
        EFAULT => unreachable,
        EIO => return error.InputOutput,
        ENOMEM => return error.SystemResources,
        else => |err| return unexpectedErrno(err),
    }
}

/// Same as `faccessat` except asserts the target is Windows and the path parameter
/// is NtDll-prefixed, null-terminated, WTF-16 encoded.
/// TODO currently this ignores `mode` and `flags`
pub fn faccessatW(dirfd: fd_t, sub_path_w: [*:0]const u16, mode: u32, flags: u32) AccessError!void {
    if (sub_path_w[0] == '.' and sub_path_w[1] == 0) {
        return;
    }
    if (sub_path_w[0] == '.' and sub_path_w[1] == '.' and sub_path_w[2] == 0) {
        return;
    }

    const path_len_bytes = math.cast(u16, mem.lenZ(sub_path_w) * 2) catch |err| switch (err) {
        error.Overflow => return error.NameTooLong,
    };
    var nt_name = windows.UNICODE_STRING{
        .Length = path_len_bytes,
        .MaximumLength = path_len_bytes,
        .Buffer = @intToPtr([*]u16, @ptrToInt(sub_path_w)),
    };
    var attr = windows.OBJECT_ATTRIBUTES{
        .Length = @sizeOf(windows.OBJECT_ATTRIBUTES),
        .RootDirectory = if (std.fs.path.isAbsoluteWindowsW(sub_path_w)) null else dirfd,
        .Attributes = 0, // Note we do not use OBJ_CASE_INSENSITIVE here.
        .ObjectName = &nt_name,
        .SecurityDescriptor = null,
        .SecurityQualityOfService = null,
    };
    var basic_info: windows.FILE_BASIC_INFORMATION = undefined;
    switch (windows.ntdll.NtQueryAttributesFile(&attr, &basic_info)) {
        .SUCCESS => return,
        .OBJECT_NAME_NOT_FOUND => return error.FileNotFound,
        .OBJECT_PATH_NOT_FOUND => return error.FileNotFound,
        .INVALID_PARAMETER => unreachable,
        .ACCESS_DENIED => return error.PermissionDenied,
        .OBJECT_PATH_SYNTAX_BAD => unreachable,
        else => |rc| return windows.unexpectedStatus(rc),
    }
}

pub const PipeError = error{
    SystemFdQuotaExceeded,
    ProcessFdQuotaExceeded,
} || UnexpectedError;

/// Creates a unidirectional data channel that can be used for interprocess communication.
pub fn pipe() PipeError![2]fd_t {
    var fds: [2]fd_t = undefined;
    switch (errno(system.pipe(&fds))) {
        0 => return fds,
        EINVAL => unreachable, // Invalid parameters to pipe()
        EFAULT => unreachable, // Invalid fds pointer
        ENFILE => return error.SystemFdQuotaExceeded,
        EMFILE => return error.ProcessFdQuotaExceeded,
        else => |err| return unexpectedErrno(err),
    }
}

pub fn pipe2(flags: u32) PipeError![2]fd_t {
    if (comptime std.Target.current.isDarwin()) {
        var fds: [2]fd_t = try pipe();
        if (flags == 0) return fds;
        errdefer {
            close(fds[0]);
            close(fds[1]);
        }
        for (fds) |fd| switch (errno(system.fcntl(fd, F_SETFL, flags))) {
            0 => {},
            EINVAL => unreachable, // Invalid flags
            EBADF => unreachable, // Always a race condition
            else => |err| return unexpectedErrno(err),
        };
        return fds;
    }

    var fds: [2]fd_t = undefined;
    switch (errno(system.pipe2(&fds, flags))) {
        0 => return fds,
        EINVAL => unreachable, // Invalid flags
        EFAULT => unreachable, // Invalid fds pointer
        ENFILE => return error.SystemFdQuotaExceeded,
        EMFILE => return error.ProcessFdQuotaExceeded,
        else => |err| return unexpectedErrno(err),
    }
}

pub const SysCtlError = error{
    PermissionDenied,
    SystemResources,
    NameTooLong,
    UnknownName,
} || UnexpectedError;

pub fn sysctl(
    name: []const c_int,
    oldp: ?*c_void,
    oldlenp: ?*usize,
    newp: ?*c_void,
    newlen: usize,
) SysCtlError!void {
    const name_len = math.cast(c_uint, name.len) catch return error.NameTooLong;
    switch (errno(system.sysctl(name.ptr, name_len, oldp, oldlenp, newp, newlen))) {
        0 => return,
        EFAULT => unreachable,
        EPERM => return error.PermissionDenied,
        ENOMEM => return error.SystemResources,
        ENOENT => return error.UnknownName,
        else => |err| return unexpectedErrno(err),
    }
}

pub const sysctlbynameC = @compileError("deprecated: renamed to sysctlbynameZ");

pub fn sysctlbynameZ(
    name: [*:0]const u8,
    oldp: ?*c_void,
    oldlenp: ?*usize,
    newp: ?*c_void,
    newlen: usize,
) SysCtlError!void {
    switch (errno(system.sysctlbyname(name, oldp, oldlenp, newp, newlen))) {
        0 => return,
        EFAULT => unreachable,
        EPERM => return error.PermissionDenied,
        ENOMEM => return error.SystemResources,
        ENOENT => return error.UnknownName,
        else => |err| return unexpectedErrno(err),
    }
}

pub fn gettimeofday(tv: ?*timeval, tz: ?*timezone) void {
    switch (errno(system.gettimeofday(tv, tz))) {
        0 => return,
        EINVAL => unreachable,
        else => unreachable,
    }
}

pub const SeekError = error{Unseekable} || UnexpectedError;

/// Repositions read/write file offset relative to the beginning.
pub fn lseek_SET(fd: fd_t, offset: u64) SeekError!void {
    if (builtin.os.tag == .linux and !builtin.link_libc and @sizeOf(usize) == 4) {
        var result: u64 = undefined;
        switch (errno(system.llseek(fd, offset, &result, SEEK_SET))) {
            0 => return,
            EBADF => unreachable, // always a race condition
            EINVAL => return error.Unseekable,
            EOVERFLOW => return error.Unseekable,
            ESPIPE => return error.Unseekable,
            ENXIO => return error.Unseekable,
            else => |err| return unexpectedErrno(err),
        }
    }
    if (builtin.os.tag == .windows) {
        return windows.SetFilePointerEx_BEGIN(fd, offset);
    }
    const ipos = @bitCast(i64, offset); // the OS treats this as unsigned
    switch (errno(system.lseek(fd, ipos, SEEK_SET))) {
        0 => return,
        EBADF => unreachable, // always a race condition
        EINVAL => return error.Unseekable,
        EOVERFLOW => return error.Unseekable,
        ESPIPE => return error.Unseekable,
        ENXIO => return error.Unseekable,
        else => |err| return unexpectedErrno(err),
    }
}

/// Repositions read/write file offset relative to the current offset.
pub fn lseek_CUR(fd: fd_t, offset: i64) SeekError!void {
    if (builtin.os.tag == .linux and !builtin.link_libc and @sizeOf(usize) == 4) {
        var result: u64 = undefined;
        switch (errno(system.llseek(fd, @bitCast(u64, offset), &result, SEEK_CUR))) {
            0 => return,
            EBADF => unreachable, // always a race condition
            EINVAL => return error.Unseekable,
            EOVERFLOW => return error.Unseekable,
            ESPIPE => return error.Unseekable,
            ENXIO => return error.Unseekable,
            else => |err| return unexpectedErrno(err),
        }
    }
    if (builtin.os.tag == .windows) {
        return windows.SetFilePointerEx_CURRENT(fd, offset);
    }
    switch (errno(system.lseek(fd, offset, SEEK_CUR))) {
        0 => return,
        EBADF => unreachable, // always a race condition
        EINVAL => return error.Unseekable,
        EOVERFLOW => return error.Unseekable,
        ESPIPE => return error.Unseekable,
        ENXIO => return error.Unseekable,
        else => |err| return unexpectedErrno(err),
    }
}

/// Repositions read/write file offset relative to the end.
pub fn lseek_END(fd: fd_t, offset: i64) SeekError!void {
    if (builtin.os.tag == .linux and !builtin.link_libc and @sizeOf(usize) == 4) {
        var result: u64 = undefined;
        switch (errno(system.llseek(fd, @bitCast(u64, offset), &result, SEEK_END))) {
            0 => return,
            EBADF => unreachable, // always a race condition
            EINVAL => return error.Unseekable,
            EOVERFLOW => return error.Unseekable,
            ESPIPE => return error.Unseekable,
            ENXIO => return error.Unseekable,
            else => |err| return unexpectedErrno(err),
        }
    }
    if (builtin.os.tag == .windows) {
        return windows.SetFilePointerEx_END(fd, offset);
    }
    switch (errno(system.lseek(fd, offset, SEEK_END))) {
        0 => return,
        EBADF => unreachable, // always a race condition
        EINVAL => return error.Unseekable,
        EOVERFLOW => return error.Unseekable,
        ESPIPE => return error.Unseekable,
        ENXIO => return error.Unseekable,
        else => |err| return unexpectedErrno(err),
    }
}

/// Returns the read/write file offset relative to the beginning.
pub fn lseek_CUR_get(fd: fd_t) SeekError!u64 {
    if (builtin.os.tag == .linux and !builtin.link_libc and @sizeOf(usize) == 4) {
        var result: u64 = undefined;
        switch (errno(system.llseek(fd, 0, &result, SEEK_CUR))) {
            0 => return result,
            EBADF => unreachable, // always a race condition
            EINVAL => return error.Unseekable,
            EOVERFLOW => return error.Unseekable,
            ESPIPE => return error.Unseekable,
            ENXIO => return error.Unseekable,
            else => |err| return unexpectedErrno(err),
        }
    }
    if (builtin.os.tag == .windows) {
        return windows.SetFilePointerEx_CURRENT_get(fd);
    }
    const rc = system.lseek(fd, 0, SEEK_CUR);
    switch (errno(rc)) {
        0 => return @bitCast(u64, rc),
        EBADF => unreachable, // always a race condition
        EINVAL => return error.Unseekable,
        EOVERFLOW => return error.Unseekable,
        ESPIPE => return error.Unseekable,
        ENXIO => return error.Unseekable,
        else => |err| return unexpectedErrno(err),
    }
}

pub const FcntlError = error{
    PermissionDenied,
    FileBusy,
    ProcessFdQuotaExceeded,
    Locked,
} || UnexpectedError;

pub fn fcntl(fd: fd_t, cmd: i32, arg: usize) FcntlError!usize {
    while (true) {
        const rc = system.fcntl(fd, cmd, arg);
        switch (errno(rc)) {
            0 => return @intCast(usize, rc),
            EINTR => continue,
            EACCES => return error.Locked,
            EBADF => unreachable,
            EBUSY => return error.FileBusy,
            EINVAL => unreachable, // invalid parameters
            EPERM => return error.PermissionDenied,
            EMFILE => return error.ProcessFdQuotaExceeded,
            ENOTDIR => unreachable, // invalid parameter
            else => |err| return unexpectedErrno(err),
        }
    }
}

pub const FlockError = error{
    WouldBlock,

    /// The kernel ran out of memory for allocating file locks
    SystemResources,
} || UnexpectedError;

pub fn flock(fd: fd_t, operation: i32) FlockError!void {
    while (true) {
        const rc = system.flock(fd, operation);
        switch (errno(rc)) {
            0 => return,
            EBADF => unreachable,
            EINTR => continue,
            EINVAL => unreachable, // invalid parameters
            ENOLCK => return error.SystemResources,
            EWOULDBLOCK => return error.WouldBlock, // TODO: integrate with async instead of just returning an error
            else => |err| return unexpectedErrno(err),
        }
    }
}

pub const RealPathError = error{
    FileNotFound,
    AccessDenied,
    NameTooLong,
    NotSupported,
    NotDir,
    SymLinkLoop,
    InputOutput,
    FileTooBig,
    IsDir,
    ProcessFdQuotaExceeded,
    SystemFdQuotaExceeded,
    NoDevice,
    SystemResources,
    NoSpaceLeft,
    FileSystem,
    BadPathName,
    DeviceBusy,

    SharingViolation,
    PipeBusy,

    /// On Windows, file paths must be valid Unicode.
    InvalidUtf8,

    PathAlreadyExists,
} || UnexpectedError;

/// Return the canonicalized absolute pathname.
/// Expands all symbolic links and resolves references to `.`, `..`, and
/// extra `/` characters in `pathname`.
/// The return value is a slice of `out_buffer`, but not necessarily from the beginning.
/// See also `realpathC` and `realpathW`.
pub fn realpath(pathname: []const u8, out_buffer: *[MAX_PATH_BYTES]u8) RealPathError![]u8 {
    if (builtin.os.tag == .windows) {
        const pathname_w = try windows.sliceToPrefixedFileW(pathname);
        return realpathW(&pathname_w, out_buffer);
    }
    const pathname_c = try toPosixPath(pathname);
    return realpathZ(&pathname_c, out_buffer);
}

pub const realpathC = @compileError("deprecated: renamed realpathZ");

/// Same as `realpath` except `pathname` is null-terminated.
pub fn realpathZ(pathname: [*:0]const u8, out_buffer: *[MAX_PATH_BYTES]u8) RealPathError![]u8 {
    if (builtin.os.tag == .windows) {
        const pathname_w = try windows.cStrToPrefixedFileW(pathname);
        return realpathW(&pathname_w, out_buffer);
    }
    if (builtin.os.tag == .linux and !builtin.link_libc) {
        const fd = openZ(pathname, linux.O_PATH | linux.O_NONBLOCK | linux.O_CLOEXEC, 0) catch |err| switch (err) {
            error.FileLocksNotSupported => unreachable,
            else => |e| return e,
        };
        defer close(fd);

        var procfs_buf: ["/proc/self/fd/-2147483648".len:0]u8 = undefined;
        const proc_path = std.fmt.bufPrint(procfs_buf[0..], "/proc/self/fd/{}\x00", .{fd}) catch unreachable;

        return readlinkZ(@ptrCast([*:0]const u8, proc_path.ptr), out_buffer);
    }
    const result_path = std.c.realpath(pathname, out_buffer) orelse switch (std.c._errno().*) {
        EINVAL => unreachable,
        EBADF => unreachable,
        EFAULT => unreachable,
        EACCES => return error.AccessDenied,
        ENOENT => return error.FileNotFound,
        ENOTSUP => return error.NotSupported,
        ENOTDIR => return error.NotDir,
        ENAMETOOLONG => return error.NameTooLong,
        ELOOP => return error.SymLinkLoop,
        EIO => return error.InputOutput,
        else => |err| return unexpectedErrno(@intCast(usize, err)),
    };
    return mem.spanZ(result_path);
}

/// Same as `realpath` except `pathname` is null-terminated and UTF16LE-encoded.
/// TODO use ntdll for better semantics
pub fn realpathW(pathname: [*:0]const u16, out_buffer: *[MAX_PATH_BYTES]u8) RealPathError![]u8 {
    const h_file = try windows.CreateFileW(
        pathname,
        windows.GENERIC_READ,
        windows.FILE_SHARE_READ,
        null,
        windows.OPEN_EXISTING,
        windows.FILE_FLAG_BACKUP_SEMANTICS,
        null,
    );
    defer windows.CloseHandle(h_file);

    var wide_buf: [windows.PATH_MAX_WIDE]u16 = undefined;
    const wide_slice = try windows.GetFinalPathNameByHandleW(h_file, &wide_buf, wide_buf.len, windows.VOLUME_NAME_DOS);

    // Windows returns \\?\ prepended to the path.
    // We strip it to make this function consistent across platforms.
    const prefix = [_]u16{ '\\', '\\', '?', '\\' };
    const start_index = if (mem.startsWith(u16, wide_slice, &prefix)) prefix.len else 0;

    // Trust that Windows gives us valid UTF-16LE.
    const end_index = std.unicode.utf16leToUtf8(out_buffer, wide_slice[start_index..]) catch unreachable;
    return out_buffer[0..end_index];
}

/// Spurious wakeups are possible and no precision of timing is guaranteed.
pub fn nanosleep(seconds: u64, nanoseconds: u64) void {
    var req = timespec{
        .tv_sec = math.cast(isize, seconds) catch math.maxInt(isize),
        .tv_nsec = math.cast(isize, nanoseconds) catch math.maxInt(isize),
    };
    var rem: timespec = undefined;
    while (true) {
        switch (errno(system.nanosleep(&req, &rem))) {
            EFAULT => unreachable,
            EINVAL => {
                // Sometimes Darwin returns EINVAL for no reason.
                // We treat it as a spurious wakeup.
                return;
            },
            EINTR => {
                req = rem;
                continue;
            },
            // This prong handles success as well as unexpected errors.
            else => return,
        }
    }
}

pub fn dl_iterate_phdr(
    context: var,
    comptime Error: type,
    comptime callback: fn (info: *dl_phdr_info, size: usize, context: @TypeOf(context)) Error!void,
) Error!void {
    const Context = @TypeOf(context);

    if (builtin.object_format != .elf)
        @compileError("dl_iterate_phdr is not available for this target");

    if (builtin.link_libc) {
        switch (system.dl_iterate_phdr(struct {
            fn callbackC(info: *dl_phdr_info, size: usize, data: ?*c_void) callconv(.C) c_int {
                const context_ptr = @ptrCast(*const Context, @alignCast(@alignOf(*const Context), data));
                callback(info, size, context_ptr.*) catch |err| return @errorToInt(err);
                return 0;
            }
        }.callbackC, @intToPtr(?*c_void, @ptrToInt(&context)))) {
            0 => return,
            else => |err| return @errSetCast(Error, @intToError(@intCast(u16, err))), // TODO don't hardcode u16
        }
    }

    const elf_base = std.process.getBaseAddress();
    const ehdr = @intToPtr(*elf.Ehdr, elf_base);
    // Make sure the base address points to an ELF image
    assert(mem.eql(u8, ehdr.e_ident[0..4], "\x7fELF"));
    const n_phdr = ehdr.e_phnum;
    const phdrs = (@intToPtr([*]elf.Phdr, elf_base + ehdr.e_phoff))[0..n_phdr];

    var it = dl.linkmap_iterator(phdrs) catch unreachable;

    // The executable has no dynamic link segment, create a single entry for
    // the whole ELF image
    if (it.end()) {
        var info = dl_phdr_info{
            .dlpi_addr = 0,
            .dlpi_name = "/proc/self/exe",
            .dlpi_phdr = phdrs.ptr,
            .dlpi_phnum = ehdr.e_phnum,
        };

        return callback(&info, @sizeOf(dl_phdr_info), context);
    }

    // Last return value from the callback function
    while (it.next()) |entry| {
        var dlpi_phdr: [*]elf.Phdr = undefined;
        var dlpi_phnum: u16 = undefined;

        if (entry.l_addr != 0) {
            const elf_header = @intToPtr(*elf.Ehdr, entry.l_addr);
            dlpi_phdr = @intToPtr([*]elf.Phdr, entry.l_addr + elf_header.e_phoff);
            dlpi_phnum = elf_header.e_phnum;
        } else {
            // This is the running ELF image
            dlpi_phdr = @intToPtr([*]elf.Phdr, elf_base + ehdr.e_phoff);
            dlpi_phnum = ehdr.e_phnum;
        }

        var info = dl_phdr_info{
            .dlpi_addr = entry.l_addr,
            .dlpi_name = entry.l_name,
            .dlpi_phdr = dlpi_phdr,
            .dlpi_phnum = dlpi_phnum,
        };

        try callback(&info, @sizeOf(dl_phdr_info), context);
    }
}

pub const ClockGetTimeError = error{UnsupportedClock} || UnexpectedError;

pub fn clock_gettime(clk_id: i32, tp: *timespec) ClockGetTimeError!void {
    if (std.Target.current.os.tag == .wasi) {
        var ts: timestamp_t = undefined;
        switch (system.clock_time_get(@bitCast(u32, clk_id), 1, &ts)) {
            0 => {
                tp.* = .{
                    .tv_sec = @intCast(i64, ts / std.time.ns_per_s),
                    .tv_nsec = @intCast(isize, ts % std.time.ns_per_s),
                };
            },
            EINVAL => return error.UnsupportedClock,
            else => |err| return unexpectedErrno(err),
        }
        return;
    }

    switch (errno(system.clock_gettime(clk_id, tp))) {
        0 => return,
        EFAULT => unreachable,
        EINVAL => return error.UnsupportedClock,
        else => |err| return unexpectedErrno(err),
    }
}

pub fn clock_getres(clk_id: i32, res: *timespec) ClockGetTimeError!void {
    if (std.Target.current.os.tag == .wasi) {
        var ts: timestamp_t = undefined;
        switch (system.clock_res_get(@bitCast(u32, clk_id), &ts)) {
            0 => res.* = .{
                .tv_sec = @intCast(i64, ts / std.time.ns_per_s),
                .tv_nsec = @intCast(isize, ts % std.time.ns_per_s),
            },
            EINVAL => return error.UnsupportedClock,
            else => |err| return unexpectedErrno(err),
        }
        return;
    }

    switch (errno(system.clock_getres(clk_id, res))) {
        0 => return,
        EFAULT => unreachable,
        EINVAL => return error.UnsupportedClock,
        else => |err| return unexpectedErrno(err),
    }
}

pub const SchedGetAffinityError = error{PermissionDenied} || UnexpectedError;

pub fn sched_getaffinity(pid: pid_t) SchedGetAffinityError!cpu_set_t {
    var set: cpu_set_t = undefined;
    switch (errno(system.sched_getaffinity(pid, @sizeOf(cpu_set_t), &set))) {
        0 => return set,
        EFAULT => unreachable,
        EINVAL => unreachable,
        ESRCH => unreachable,
        EPERM => return error.PermissionDenied,
        else => |err| return unexpectedErrno(err),
    }
}

/// Used to convert a slice to a null terminated slice on the stack.
/// TODO https://github.com/ziglang/zig/issues/287
pub fn toPosixPath(file_path: []const u8) ![PATH_MAX - 1:0]u8 {
    if (std.debug.runtime_safety) assert(std.mem.indexOfScalar(u8, file_path, 0) == null);
    var path_with_null: [PATH_MAX - 1:0]u8 = undefined;
    // >= rather than > to make room for the null byte
    if (file_path.len >= PATH_MAX) return error.NameTooLong;
    mem.copy(u8, &path_with_null, file_path);
    path_with_null[file_path.len] = 0;
    return path_with_null;
}

/// Whether or not error.Unexpected will print its value and a stack trace.
/// if this happens the fix is to add the error code to the corresponding
/// switch expression, possibly introduce a new error in the error set, and
/// send a patch to Zig.
pub const unexpected_error_tracing = builtin.mode == .Debug;

pub const UnexpectedError = error{
    /// The Operating System returned an undocumented error code.
    /// This error is in theory not possible, but it would be better
    /// to handle this error than to invoke undefined behavior.
    Unexpected,
};

/// Call this when you made a syscall or something that sets errno
/// and you get an unexpected error.
pub fn unexpectedErrno(err: usize) UnexpectedError {
    if (unexpected_error_tracing) {
        std.debug.warn("unexpected errno: {}\n", .{err});
        std.debug.dumpCurrentStackTrace(null);
    }
    return error.Unexpected;
}

pub const SigaltstackError = error{
    /// The supplied stack size was less than MINSIGSTKSZ.
    SizeTooSmall,

    /// Attempted to change the signal stack while it was active.
    PermissionDenied,
} || UnexpectedError;

pub fn sigaltstack(ss: ?*stack_t, old_ss: ?*stack_t) SigaltstackError!void {
    switch (errno(system.sigaltstack(ss, old_ss))) {
        0 => return,
        EFAULT => unreachable,
        EINVAL => unreachable,
        ENOMEM => return error.SizeTooSmall,
        EPERM => return error.PermissionDenied,
        else => |err| return unexpectedErrno(err),
    }
}

/// Examine and change a signal action.
pub fn sigaction(sig: u6, act: *const Sigaction, oact: ?*Sigaction) void {
    switch (errno(system.sigaction(sig, act, oact))) {
        0 => return,
        EFAULT => unreachable,
        EINVAL => unreachable,
        else => unreachable,
    }
}

pub const FutimensError = error{
    /// times is NULL, or both tv_nsec values are UTIME_NOW, and either:
    /// *  the effective user ID of the caller does not match the  owner
    ///    of  the  file,  the  caller does not have write access to the
    ///    file, and the caller is not privileged (Linux: does not  have
    ///    either  the  CAP_FOWNER  or the CAP_DAC_OVERRIDE capability);
    ///    or,
    /// *  the file is marked immutable (see chattr(1)).
    AccessDenied,

    /// The caller attempted to change one or both timestamps to a value
    /// other than the current time, or to change one of the  timestamps
    /// to the current time while leaving the other timestamp unchanged,
    /// (i.e., times is not NULL, neither tv_nsec  field  is  UTIME_NOW,
    /// and neither tv_nsec field is UTIME_OMIT) and either:
    /// *  the  caller's  effective  user ID does not match the owner of
    ///    file, and the caller is not privileged (Linux: does not  have
    ///    the CAP_FOWNER capability); or,
    /// *  the file is marked append-only or immutable (see chattr(1)).
    PermissionDenied,

    ReadOnlyFileSystem,
} || UnexpectedError;

pub fn futimens(fd: fd_t, times: *const [2]timespec) FutimensError!void {
    switch (errno(system.futimens(fd, times))) {
        0 => return,
        EACCES => return error.AccessDenied,
        EPERM => return error.PermissionDenied,
        EBADF => unreachable, // always a race condition
        EFAULT => unreachable,
        EINVAL => unreachable,
        EROFS => return error.ReadOnlyFileSystem,
        else => |err| return unexpectedErrno(err),
    }
}

pub const GetHostNameError = error{PermissionDenied} || UnexpectedError;

pub fn gethostname(name_buffer: *[HOST_NAME_MAX]u8) GetHostNameError![]u8 {
    if (builtin.link_libc) {
        switch (errno(system.gethostname(name_buffer, name_buffer.len))) {
            0 => return mem.spanZ(@ptrCast([*:0]u8, name_buffer)),
            EFAULT => unreachable,
            ENAMETOOLONG => unreachable, // HOST_NAME_MAX prevents this
            EPERM => return error.PermissionDenied,
            else => |err| return unexpectedErrno(err),
        }
    }
    if (builtin.os.tag == .linux) {
        const uts = uname();
        const hostname = mem.spanZ(@ptrCast([*:0]const u8, &uts.nodename));
        mem.copy(u8, name_buffer, hostname);
        return name_buffer[0..hostname.len];
    }

    @compileError("TODO implement gethostname for this OS");
}

pub fn uname() utsname {
    var uts: utsname = undefined;
    switch (errno(system.uname(&uts))) {
        0 => return uts,
        EFAULT => unreachable,
        else => unreachable,
    }
}

pub fn res_mkquery(
    op: u4,
    dname: []const u8,
    class: u8,
    ty: u8,
    data: []const u8,
    newrr: ?[*]const u8,
    buf: []u8,
) usize {
    // This implementation is ported from musl libc.
    // A more idiomatic "ziggy" implementation would be welcome.
    var name = dname;
    if (mem.endsWith(u8, name, ".")) name.len -= 1;
    assert(name.len <= 253);
    const n = 17 + name.len + @boolToInt(name.len != 0);

    // Construct query template - ID will be filled later
    var q: [280]u8 = undefined;
    @memset(&q, 0, n);
    q[2] = @as(u8, op) * 8 + 1;
    q[5] = 1;
    mem.copy(u8, q[13..], name);
    var i: usize = 13;
    var j: usize = undefined;
    while (q[i] != 0) : (i = j + 1) {
        j = i;
        while (q[j] != 0 and q[j] != '.') : (j += 1) {}
        // TODO determine the circumstances for this and whether or
        // not this should be an error.
        if (j - i - 1 > 62) unreachable;
        q[i - 1] = @intCast(u8, j - i);
    }
    q[i + 1] = ty;
    q[i + 3] = class;

    // Make a reasonably unpredictable id
    var ts: timespec = undefined;
    clock_gettime(CLOCK_REALTIME, &ts) catch {};
    const UInt = std.meta.Int(false, @TypeOf(ts.tv_nsec).bit_count);
    const unsec = @bitCast(UInt, ts.tv_nsec);
    const id = @truncate(u32, unsec + unsec / 65536);
    q[0] = @truncate(u8, id / 256);
    q[1] = @truncate(u8, id);

    mem.copy(u8, buf, q[0..n]);
    return n;
}

pub const SendError = error{
    /// (For UNIX domain sockets, which are identified by pathname) Write permission is  denied
    /// on  the destination socket file, or search permission is denied for one of the
    /// directories the path prefix.  (See path_resolution(7).)
    /// (For UDP sockets) An attempt was made to send to a network/broadcast address as  though
    /// it was a unicast address.
    AccessDenied,

    /// The socket is marked nonblocking and the requested operation would block, and
    /// there is no global event loop configured.
    /// It's also possible to get this error under the following condition:
    /// (Internet  domain datagram sockets) The socket referred to by sockfd had not previously
    /// been bound to an address and, upon attempting to bind it to an ephemeral port,  it  was
    /// determined that all port numbers in the ephemeral port range are currently in use.  See
    /// the discussion of /proc/sys/net/ipv4/ip_local_port_range in ip(7).
    WouldBlock,

    /// Another Fast Open is already in progress.
    FastOpenAlreadyInProgress,

    /// Connection reset by peer.
    ConnectionResetByPeer,

    /// The  socket  type requires that message be sent atomically, and the size of the message
    /// to be sent made this impossible. The message is not transmitted.
    MessageTooBig,

    /// The output queue for a network interface was full.  This generally indicates  that  the
    /// interface  has  stopped sending, but may be caused by transient congestion.  (Normally,
    /// this does not occur in Linux.  Packets are just silently dropped when  a  device  queue
    /// overflows.)
    /// This is also caused when there is not enough kernel memory available.
    SystemResources,

    /// The  local  end  has been shut down on a connection oriented socket.  In this case, the
    /// process will also receive a SIGPIPE unless MSG_NOSIGNAL is set.
    BrokenPipe,
} || UnexpectedError;

/// Transmit a message to another socket.
///
/// The `sendto` call may be used only when the socket is in a connected state (so that the intended
/// recipient  is  known). The  following call
///
///     send(sockfd, buf, len, flags);
///
/// is equivalent to
///
///     sendto(sockfd, buf, len, flags, NULL, 0);
///
/// If  sendto()  is used on a connection-mode (`SOCK_STREAM`, `SOCK_SEQPACKET`) socket, the arguments
/// `dest_addr` and `addrlen` are asserted to be `null` and `0` respectively, and asserted
/// that the socket was actually connected.
/// Otherwise, the address of the target is given by `dest_addr` with `addrlen` specifying  its  size.
///
/// If the message is too long to pass atomically through the underlying protocol,
/// `SendError.MessageTooBig` is returned, and the message is not transmitted.
///
/// There is no  indication  of  failure  to  deliver.
///
/// When the message does not fit into the send buffer of  the  socket,  `sendto`  normally  blocks,
/// unless  the socket has been placed in nonblocking I/O mode.  In nonblocking mode it would fail
/// with `SendError.WouldBlock`.  The `select` call may be used  to  determine when it is
/// possible to send more data.
pub fn sendto(
    /// The file descriptor of the sending socket.
    sockfd: fd_t,
    /// Message to send.
    buf: []const u8,
    flags: u32,
    dest_addr: ?*const sockaddr,
    addrlen: socklen_t,
) SendError!usize {
    while (true) {
        const rc = system.sendto(sockfd, buf.ptr, buf.len, flags, dest_addr, addrlen);
        switch (errno(rc)) {
            0 => return @intCast(usize, rc),

            EACCES => return error.AccessDenied,
            EAGAIN => if (std.event.Loop.instance) |loop| {
                loop.waitUntilFdWritable(sockfd);
                continue;
            } else {
                return error.WouldBlock;
            },
            EALREADY => return error.FastOpenAlreadyInProgress,
            EBADF => unreachable, // always a race condition
            ECONNRESET => return error.ConnectionResetByPeer,
            EDESTADDRREQ => unreachable, // The socket is not connection-mode, and no peer address is set.
            EFAULT => unreachable, // An invalid user space address was specified for an argument.
            EINTR => continue,
            EINVAL => unreachable, // Invalid argument passed.
            EISCONN => unreachable, // connection-mode socket was connected already but a recipient was specified
            EMSGSIZE => return error.MessageTooBig,
            ENOBUFS => return error.SystemResources,
            ENOMEM => return error.SystemResources,
            ENOTCONN => unreachable, // The socket is not connected, and no target has been given.
            ENOTSOCK => unreachable, // The file descriptor sockfd does not refer to a socket.
            EOPNOTSUPP => unreachable, // Some bit in the flags argument is inappropriate for the socket type.
            EPIPE => return error.BrokenPipe,
            else => |err| return unexpectedErrno(err),
        }
    }
}

/// Transmit a message to another socket.
///
/// The `send` call may be used only when the socket is in a connected state (so that the intended
/// recipient  is  known).   The  only  difference  between `send` and `write` is the presence of
/// flags.  With a zero flags argument, `send` is equivalent to  `write`.   Also,  the  following
/// call
///
///     send(sockfd, buf, len, flags);
///
/// is equivalent to
///
///     sendto(sockfd, buf, len, flags, NULL, 0);
///
/// There is no  indication  of  failure  to  deliver.
///
/// When the message does not fit into the send buffer of  the  socket,  `send`  normally  blocks,
/// unless  the socket has been placed in nonblocking I/O mode.  In nonblocking mode it would fail
/// with `SendError.WouldBlock`.  The `select` call may be used  to  determine when it is
/// possible to send more data.
pub fn send(
    /// The file descriptor of the sending socket.
    sockfd: fd_t,
    buf: []const u8,
    flags: u32,
) SendError!usize {
    return sendto(sockfd, buf, flags, null, 0);
}

pub const SendFileError = PReadError || WriteError || SendError;

fn count_iovec_bytes(iovs: []const iovec_const) usize {
    var count: usize = 0;
    for (iovs) |iov| {
        count += iov.iov_len;
    }
    return count;
}

/// Transfer data between file descriptors, with optional headers and trailers.
/// Returns the number of bytes written, which can be zero.
///
/// The `sendfile` call copies `in_len` bytes from one file descriptor to another. When possible,
/// this is done within the operating system kernel, which can provide better performance
/// characteristics than transferring data from kernel to user space and back, such as with
/// `read` and `write` calls. When `in_len` is `0`, it means to copy until the end of the input file has been
/// reached. Note, however, that partial writes are still possible in this case.
///
/// `in_fd` must be a file descriptor opened for reading, and `out_fd` must be a file descriptor
/// opened for writing. They may be any kind of file descriptor; however, if `in_fd` is not a regular
/// file system file, it may cause this function to fall back to calling `read` and `write`, in which case
/// atomicity guarantees no longer apply.
///
/// Copying begins reading at `in_offset`. The input file descriptor seek position is ignored and not updated.
/// If the output file descriptor has a seek position, it is updated as bytes are written. When
/// `in_offset` is past the end of the input file, it successfully reads 0 bytes.
///
/// `flags` has different meanings per operating system; refer to the respective man pages.
///
/// These systems support atomically sending everything, including headers and trailers:
/// * macOS
/// * FreeBSD
///
/// These systems support in-kernel data copying, but headers and trailers are not sent atomically:
/// * Linux
///
/// Other systems fall back to calling `read` / `write`.
///
/// Linux has a limit on how many bytes may be transferred in one `sendfile` call, which is `0x7ffff000`
/// on both 64-bit and 32-bit systems. This is due to using a signed C int as the return value, as
/// well as stuffing the errno codes into the last `4096` values. This is cited on the `sendfile` man page.
/// The corresponding POSIX limit on this is `math.maxInt(isize)`.
pub fn sendfile(
    out_fd: fd_t,
    in_fd: fd_t,
    in_offset: u64,
    in_len: u64,
    headers: []const iovec_const,
    trailers: []const iovec_const,
    flags: u32,
) SendFileError!usize {
    var header_done = false;
    var total_written: usize = 0;

    // Prevents EOVERFLOW.
    const size_t = @Type(std.builtin.TypeInfo{
        .Int = .{
            .is_signed = false,
            .bits = @typeInfo(usize).Int.bits - 1,
        },
    });
    const max_count = switch (std.Target.current.os.tag) {
        .linux => 0x7ffff000,
        else => math.maxInt(size_t),
    };

    switch (std.Target.current.os.tag) {
        .linux => sf: {
            // sendfile() first appeared in Linux 2.2, glibc 2.1.
            const call_sf = comptime if (builtin.link_libc)
                std.c.versionCheck(.{ .major = 2, .minor = 1 }).ok
            else
                std.Target.current.os.version_range.linux.range.max.order(.{ .major = 2, .minor = 2 }) != .lt;
            if (!call_sf) break :sf;

            if (headers.len != 0) {
                const amt = try writev(out_fd, headers);
                total_written += amt;
                if (amt < count_iovec_bytes(headers)) return total_written;
                header_done = true;
            }

            // Here we match BSD behavior, making a zero count value send as many bytes as possible.
            const adjusted_count = if (in_len == 0) max_count else math.min(in_len, @as(size_t, max_count));

            while (true) {
                var offset: off_t = @bitCast(off_t, in_offset);
                const rc = system.sendfile(out_fd, in_fd, &offset, adjusted_count);
                switch (errno(rc)) {
                    0 => {
                        const amt = @bitCast(usize, rc);
                        total_written += amt;
                        if (in_len == 0 and amt == 0) {
                            // We have detected EOF from `in_fd`.
                            break;
                        } else if (amt < in_len) {
                            return total_written;
                        } else {
                            break;
                        }
                    },

                    EBADF => unreachable, // Always a race condition.
                    EFAULT => unreachable, // Segmentation fault.
                    EOVERFLOW => unreachable, // We avoid passing too large of a `count`.
                    ENOTCONN => unreachable, // `out_fd` is an unconnected socket.

                    EINVAL, ENOSYS => {
                        // EINVAL could be any of the following situations:
                        // * Descriptor is not valid or locked
                        // * an mmap(2)-like operation is  not  available  for in_fd
                        // * count is negative
                        // * out_fd has the O_APPEND flag set
                        // Because of the "mmap(2)-like operation" possibility, we fall back to doing read/write
                        // manually, the same as ENOSYS.
                        break :sf;
                    },
                    EAGAIN => if (std.event.Loop.instance) |loop| {
                        loop.waitUntilFdWritable(out_fd);
                        continue;
                    } else {
                        return error.WouldBlock;
                    },
                    EIO => return error.InputOutput,
                    EPIPE => return error.BrokenPipe,
                    ENOMEM => return error.SystemResources,
                    ENXIO => return error.Unseekable,
                    ESPIPE => return error.Unseekable,
                    else => |err| {
                        const discard = unexpectedErrno(err);
                        break :sf;
                    },
                }
            }

            if (trailers.len != 0) {
                total_written += try writev(out_fd, trailers);
            }

            return total_written;
        },
        .freebsd => sf: {
            var hdtr_data: std.c.sf_hdtr = undefined;
            var hdtr: ?*std.c.sf_hdtr = null;
            if (headers.len != 0 or trailers.len != 0) {
                // Here we carefully avoid `@intCast` by returning partial writes when
                // too many io vectors are provided.
                const hdr_cnt = math.cast(u31, headers.len) catch math.maxInt(u31);
                if (headers.len > hdr_cnt) return writev(out_fd, headers);

                const trl_cnt = math.cast(u31, trailers.len) catch math.maxInt(u31);

                hdtr_data = std.c.sf_hdtr{
                    .headers = headers.ptr,
                    .hdr_cnt = hdr_cnt,
                    .trailers = trailers.ptr,
                    .trl_cnt = trl_cnt,
                };
                hdtr = &hdtr_data;
            }

            const adjusted_count = math.min(in_len, max_count);

            while (true) {
                var sbytes: off_t = undefined;
                const offset = @bitCast(off_t, in_offset);
                const err = errno(system.sendfile(in_fd, out_fd, offset, adjusted_count, hdtr, &sbytes, flags));
                const amt = @bitCast(usize, sbytes);
                switch (err) {
                    0 => return amt,

                    EBADF => unreachable, // Always a race condition.
                    EFAULT => unreachable, // Segmentation fault.
                    ENOTCONN => unreachable, // `out_fd` is an unconnected socket.

                    EINVAL, EOPNOTSUPP, ENOTSOCK, ENOSYS => {
                        // EINVAL could be any of the following situations:
                        // * The fd argument is not a regular file.
                        // * The s argument is not a SOCK_STREAM type socket.
                        // * The offset argument is negative.
                        // Because of some of these possibilities, we fall back to doing read/write
                        // manually, the same as ENOSYS.
                        break :sf;
                    },

                    EINTR => if (amt != 0) return amt else continue,

                    EAGAIN => if (amt != 0) {
                        return amt;
                    } else if (std.event.Loop.instance) |loop| {
                        loop.waitUntilFdWritable(out_fd);
                        continue;
                    } else {
                        return error.WouldBlock;
                    },

                    EBUSY => if (amt != 0) {
                        return amt;
                    } else if (std.event.Loop.instance) |loop| {
                        loop.waitUntilFdReadable(in_fd);
                        continue;
                    } else {
                        return error.WouldBlock;
                    },

                    EIO => return error.InputOutput,
                    ENOBUFS => return error.SystemResources,
                    EPIPE => return error.BrokenPipe,

                    else => {
                        const discard = unexpectedErrno(err);
                        if (amt != 0) {
                            return amt;
                        } else {
                            break :sf;
                        }
                    },
                }
            }
        },
        .macosx, .ios, .tvos, .watchos => sf: {
            var hdtr_data: std.c.sf_hdtr = undefined;
            var hdtr: ?*std.c.sf_hdtr = null;
            if (headers.len != 0 or trailers.len != 0) {
                // Here we carefully avoid `@intCast` by returning partial writes when
                // too many io vectors are provided.
                const hdr_cnt = math.cast(u31, headers.len) catch math.maxInt(u31);
                if (headers.len > hdr_cnt) return writev(out_fd, headers);

                const trl_cnt = math.cast(u31, trailers.len) catch math.maxInt(u31);

                hdtr_data = std.c.sf_hdtr{
                    .headers = headers.ptr,
                    .hdr_cnt = hdr_cnt,
                    .trailers = trailers.ptr,
                    .trl_cnt = trl_cnt,
                };
                hdtr = &hdtr_data;
            }

            const adjusted_count = math.min(in_len, @as(u63, max_count));

            while (true) {
                var sbytes: off_t = adjusted_count;
                const signed_offset = @bitCast(i64, in_offset);
                const err = errno(system.sendfile(in_fd, out_fd, signed_offset, &sbytes, hdtr, flags));
                const amt = @bitCast(usize, sbytes);
                switch (err) {
                    0 => return amt,

                    EBADF => unreachable, // Always a race condition.
                    EFAULT => unreachable, // Segmentation fault.
                    EINVAL => unreachable,
                    ENOTCONN => unreachable, // `out_fd` is an unconnected socket.

                    ENOTSUP, ENOTSOCK, ENOSYS => break :sf,

                    EINTR => if (amt != 0) return amt else continue,

                    EAGAIN => if (amt != 0) {
                        return amt;
                    } else if (std.event.Loop.instance) |loop| {
                        loop.waitUntilFdWritable(out_fd);
                        continue;
                    } else {
                        return error.WouldBlock;
                    },

                    EIO => return error.InputOutput,
                    EPIPE => return error.BrokenPipe,

                    else => {
                        const discard = unexpectedErrno(err);
                        if (amt != 0) {
                            return amt;
                        } else {
                            break :sf;
                        }
                    },
                }
            }
        },
        else => {}, // fall back to read/write
    }

    if (headers.len != 0 and !header_done) {
        const amt = try writev(out_fd, headers);
        total_written += amt;
        if (amt < count_iovec_bytes(headers)) return total_written;
    }

    rw: {
        var buf: [8 * 4096]u8 = undefined;
        // Here we match BSD behavior, making a zero count value send as many bytes as possible.
        const adjusted_count = if (in_len == 0) buf.len else math.min(buf.len, in_len);
        const amt_read = try pread(in_fd, buf[0..adjusted_count], in_offset);
        if (amt_read == 0) {
            if (in_len == 0) {
                // We have detected EOF from `in_fd`.
                break :rw;
            } else {
                return total_written;
            }
        }
        const amt_written = try write(out_fd, buf[0..amt_read]);
        total_written += amt_written;
        if (amt_written < in_len or in_len == 0) return total_written;
    }

    if (trailers.len != 0) {
        total_written += try writev(out_fd, trailers);
    }

    return total_written;
}

pub const PollError = error{
    /// The kernel had no space to allocate file descriptor tables.
    SystemResources,
} || UnexpectedError;

pub fn poll(fds: []pollfd, timeout: i32) PollError!usize {
    while (true) {
        const rc = system.poll(fds.ptr, fds.len, timeout);
        switch (errno(rc)) {
            0 => return @intCast(usize, rc),
            EFAULT => unreachable,
            EINTR => continue,
            EINVAL => unreachable,
            ENOMEM => return error.SystemResources,
            else => |err| return unexpectedErrno(err),
        }
    }
}

pub const RecvFromError = error{
    /// The socket is marked nonblocking and the requested operation would block, and
    /// there is no global event loop configured.
    WouldBlock,

    /// A remote host refused to allow the network connection, typically because it is not
    /// running the requested service.
    ConnectionRefused,

    /// Could not allocate kernel memory.
    SystemResources,
} || UnexpectedError;

pub fn recvfrom(
    sockfd: fd_t,
    buf: []u8,
    flags: u32,
    src_addr: ?*sockaddr,
    addrlen: ?*socklen_t,
) RecvFromError!usize {
    while (true) {
        const rc = system.recvfrom(sockfd, buf.ptr, buf.len, flags, src_addr, addrlen);
        switch (errno(rc)) {
            0 => return @intCast(usize, rc),
            EBADF => unreachable, // always a race condition
            EFAULT => unreachable,
            EINVAL => unreachable,
            ENOTCONN => unreachable,
            ENOTSOCK => unreachable,
            EINTR => continue,
            EAGAIN => if (std.event.Loop.instance) |loop| {
                loop.waitUntilFdReadable(sockfd);
                continue;
            } else {
                return error.WouldBlock;
            },
            ENOMEM => return error.SystemResources,
            ECONNREFUSED => return error.ConnectionRefused,
            else => |err| return unexpectedErrno(err),
        }
    }
}

pub const DnExpandError = error{InvalidDnsPacket};

pub fn dn_expand(
    msg: []const u8,
    comp_dn: []const u8,
    exp_dn: []u8,
) DnExpandError!usize {
    // This implementation is ported from musl libc.
    // A more idiomatic "ziggy" implementation would be welcome.
    var p = comp_dn.ptr;
    var len: usize = std.math.maxInt(usize);
    const end = msg.ptr + msg.len;
    if (p == end or exp_dn.len == 0) return error.InvalidDnsPacket;
    var dest = exp_dn.ptr;
    const dend = dest + std.math.min(exp_dn.len, 254);
    // detect reference loop using an iteration counter
    var i: usize = 0;
    while (i < msg.len) : (i += 2) {
        // loop invariants: p<end, dest<dend
        if ((p[0] & 0xc0) != 0) {
            if (p + 1 == end) return error.InvalidDnsPacket;
            var j = ((p[0] & @as(usize, 0x3f)) << 8) | p[1];
            if (len == std.math.maxInt(usize)) len = @ptrToInt(p) + 2 - @ptrToInt(comp_dn.ptr);
            if (j >= msg.len) return error.InvalidDnsPacket;
            p = msg.ptr + j;
        } else if (p[0] != 0) {
            if (dest != exp_dn.ptr) {
                dest.* = '.';
                dest += 1;
            }
            var j = p[0];
            p += 1;
            if (j >= @ptrToInt(end) - @ptrToInt(p) or j >= @ptrToInt(dend) - @ptrToInt(dest)) {
                return error.InvalidDnsPacket;
            }
            while (j != 0) {
                j -= 1;
                dest.* = p[0];
                dest += 1;
                p += 1;
            }
        } else {
            dest.* = 0;
            if (len == std.math.maxInt(usize)) len = @ptrToInt(p) + 1 - @ptrToInt(comp_dn.ptr);
            return len;
        }
    }
    return error.InvalidDnsPacket;
}

pub const SchedYieldError = error{
    /// The system is not configured to allow yielding
    SystemCannotYield,
};

pub fn sched_yield() SchedYieldError!void {
    if (builtin.os.tag == .windows) {
        // The return value has to do with how many other threads there are; it is not
        // an error condition on Windows.
        _ = windows.kernel32.SwitchToThread();
        return;
    }
    switch (errno(system.sched_yield())) {
        0 => return,
        ENOSYS => return error.SystemCannotYield,
        else => return error.SystemCannotYield,
    }
}

pub const SetSockOptError = error{
    /// The socket is already connected, and a specified option cannot be set while the socket is connected.
    AlreadyConnected,

    /// The option is not supported by the protocol.
    InvalidProtocolOption,

    /// The send and receive timeout values are too big to fit into the timeout fields in the socket structure.
    TimeoutTooBig,

    /// Insufficient resources are available in the system to complete the call.
    SystemResources,
} || UnexpectedError;

/// Set a socket's options.
pub fn setsockopt(fd: fd_t, level: u32, optname: u32, opt: []const u8) SetSockOptError!void {
    switch (errno(system.setsockopt(fd, level, optname, opt.ptr, @intCast(socklen_t, opt.len)))) {
        0 => {},
        EBADF => unreachable, // always a race condition
        ENOTSOCK => unreachable, // always a race condition
        EINVAL => unreachable,
        EFAULT => unreachable,
        EDOM => return error.TimeoutTooBig,
        EISCONN => return error.AlreadyConnected,
        ENOPROTOOPT => return error.InvalidProtocolOption,
        ENOMEM => return error.SystemResources,
        ENOBUFS => return error.SystemResources,
        else => |err| return unexpectedErrno(err),
    }
}

pub const MemFdCreateError = error{
    SystemFdQuotaExceeded,
    ProcessFdQuotaExceeded,
    OutOfMemory,

    /// memfd_create is available in Linux 3.17 and later. This error is returned
    /// for older kernel versions.
    SystemOutdated,
} || UnexpectedError;

pub const memfd_createC = @compileError("deprecated: renamed to memfd_createZ");

pub fn memfd_createZ(name: [*:0]const u8, flags: u32) MemFdCreateError!fd_t {
    // memfd_create is available only in glibc versions starting with 2.27.
    const use_c = std.c.versionCheck(.{ .major = 2, .minor = 27, .patch = 0 }).ok;
    const sys = if (use_c) std.c else linux;
    const getErrno = if (use_c) std.c.getErrno else linux.getErrno;
    const rc = sys.memfd_create(name, flags);
    switch (getErrno(rc)) {
        0 => return @intCast(fd_t, rc),
        EFAULT => unreachable, // name has invalid memory
        EINVAL => unreachable, // name/flags are faulty
        ENFILE => return error.SystemFdQuotaExceeded,
        EMFILE => return error.ProcessFdQuotaExceeded,
        ENOMEM => return error.OutOfMemory,
        ENOSYS => return error.SystemOutdated,
        else => |err| return unexpectedErrno(err),
    }
}

pub const MFD_NAME_PREFIX = "memfd:";
pub const MFD_MAX_NAME_LEN = NAME_MAX - MFD_NAME_PREFIX.len;
fn toMemFdPath(name: []const u8) ![MFD_MAX_NAME_LEN:0]u8 {
    var path_with_null: [MFD_MAX_NAME_LEN:0]u8 = undefined;
    // >= rather than > to make room for the null byte
    if (name.len >= MFD_MAX_NAME_LEN) return error.NameTooLong;
    mem.copy(u8, &path_with_null, name);
    path_with_null[name.len] = 0;
    return path_with_null;
}

pub fn memfd_create(name: []const u8, flags: u32) !fd_t {
    const name_t = try toMemFdPath(name);
    return memfd_createZ(&name_t, flags);
}

pub fn getrusage(who: i32) rusage {
    var result: rusage = undefined;
    const rc = system.getrusage(who, &result);
    switch (errno(rc)) {
        0 => return result,
        EINVAL => unreachable,
        EFAULT => unreachable,
        else => unreachable,
    }
}

pub const TermiosGetError = error{NotATerminal} || UnexpectedError;

pub fn tcgetattr(handle: fd_t) TermiosGetError!termios {
    var term: termios = undefined;
    switch (errno(system.tcgetattr(handle, &term))) {
        0 => return term,
        EBADF => unreachable,
        ENOTTY => return error.NotATerminal,
        else => |err| return unexpectedErrno(err),
    }
}

pub const TermiosSetError = TermiosGetError || error{ProcessOrphaned};

pub fn tcsetattr(handle: fd_t, optional_action: TCSA, termios_p: termios) TermiosSetError!void {
    while (true) {
        switch (errno(system.tcsetattr(handle, optional_action, &termios_p))) {
            0 => return,
            EBADF => unreachable,
            EINTR => continue,
            EINVAL => unreachable,
            ENOTTY => return error.NotATerminal,
            EIO => return error.ProcessOrphaned,
            else => |err| return unexpectedErrno(err),
        }
    }
}<|MERGE_RESOLUTION|>--- conflicted
+++ resolved
@@ -370,7 +370,7 @@
         const first = iov[0];
         return read(fd, first.iov_base[0..first.iov_len]);
     }
-    
+
     const iov_count = math.cast(u31, iov.len) catch math.maxInt(u31);
     while (true) {
         // TODO handle the case when iov_len is too large and get rid of this @intCast
@@ -1670,42 +1670,40 @@
     }
 }
 
-/// Same as `renameat` except the parameters are null-terminated UTF16LE encoded byte arrays.
-/// Assumes target is Windows.
-/// TODO these args can actually be slices when using ntdll. audit the rest of the W functions too.
+/// Same as `renameat` but Windows-only and the path parameters are
+/// [WTF-16](https://simonsapin.github.io/wtf-8/#potentially-ill-formed-utf-16) encoded.
 pub fn renameatW(
     old_dir_fd: fd_t,
-    old_path: [*:0]const u16,
+    old_path_w: []const u16,
     new_dir_fd: fd_t,
-    new_path_w: [*:0]const u16,
+    new_path_w: []const u16,
     ReplaceIfExists: windows.BOOLEAN,
 ) RenameError!void {
-    const access_mask = windows.SYNCHRONIZE | windows.GENERIC_WRITE | windows.DELETE;
-<<<<<<< HEAD
-    const src_fd = windows.OpenFileW(old_dir_fd, old_path, null, access_mask, null, false, windows.FILE_OPEN) catch |err| switch (err) {
-        error.WouldBlock => unreachable,
+    const src_fd = windows.OpenFile(old_path_w, .{
+        .dir = old_dir_fd,
+        .access_mask = windows.SYNCHRONIZE | windows.GENERIC_WRITE | windows.DELETE,
+        .creation = windows.FILE_OPEN,
+        .enable_async_io = false,
+    }) catch |err| switch (err) {
+        error.WouldBlock => unreachable, // Not possible without `.share_access_nonblocking = true`.
         else => |e| return e,
     };
-=======
-    const src_fd = try windows.OpenFileW(old_dir_fd, old_path, null, access_mask, windows.FILE_OPEN, false);
->>>>>>> 67e51311
     defer windows.CloseHandle(src_fd);
 
     const struct_buf_len = @sizeOf(windows.FILE_RENAME_INFORMATION) + (MAX_PATH_BYTES - 1);
     var rename_info_buf: [struct_buf_len]u8 align(@alignOf(windows.FILE_RENAME_INFORMATION)) = undefined;
-    const new_path = mem.span(new_path_w);
-    const struct_len = @sizeOf(windows.FILE_RENAME_INFORMATION) - 1 + new_path.len * 2;
+    const struct_len = @sizeOf(windows.FILE_RENAME_INFORMATION) - 1 + new_path_w.len * 2;
     if (struct_len > struct_buf_len) return error.NameTooLong;
 
     const rename_info = @ptrCast(*windows.FILE_RENAME_INFORMATION, &rename_info_buf);
 
     rename_info.* = .{
         .ReplaceIfExists = ReplaceIfExists,
-        .RootDirectory = if (std.fs.path.isAbsoluteWindowsW(new_path_w)) null else new_dir_fd,
-        .FileNameLength = @intCast(u32, new_path.len * 2), // already checked error.NameTooLong
+        .RootDirectory = if (std.fs.path.isAbsoluteWindowsWTF16(new_path_w)) null else new_dir_fd,
+        .FileNameLength = @intCast(u32, new_path_w.len * 2), // already checked error.NameTooLong
         .FileName = undefined,
     };
-    std.mem.copy(u16, @as([*]u16, &rename_info.FileName)[0..new_path.len], new_path);
+    std.mem.copy(u16, @as([*]u16, &rename_info.FileName)[0..new_path_w.len], new_path_w);
 
     var io_status_block: windows.IO_STATUS_BLOCK = undefined;
 
